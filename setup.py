--- conflicted
+++ resolved
@@ -16,6 +16,7 @@
 if sys.version_info > (3, 8):
     install_requirements = [
         'argparse',
+        'arpeggio',
         'cvxpy',
         'cvxopt',
         'scipy',
@@ -28,14 +29,15 @@
         'simpy',
         'termcolor',
         'tqdm',
-        'hydra-core<=0.11.3',
+        'hydra-core<1.0',
         'deap',
         'networkx',]
-    setup_requirements = ['pytest-runner', 'numpy']
+    setup_requirements = ['pytest-runner', 'sphinx', 'numpy']
 
 else:
     install_requirements = [
         'argparse',
+        'arpeggio',
         'cvxpy<=1.0.0',
         'cvxopt',
         'scipy<=1.1.0',
@@ -48,10 +50,10 @@
         'simpy',
         'termcolor',
         'tqdm',
-        'hydra-core<=0.11.3',
+        'hydra-core<1.0',
         'deap',
         'networkx',]
-    setup_requirements = ['pytest-runner', 'numpy<1.16']
+    setup_requirements = ['pytest-runner', 'sphinx', 'numpy<1.16']
 
 class InstallPynautyCommand(distutils.cmd.Command):
     """A custom command to install the pynauty dependency"""
@@ -124,30 +126,8 @@
     name=project_name,
     version=version,
     packages=find_packages(),
-<<<<<<< HEAD
-    install_requires=[
-        'argparse',
-        'arpeggio',
-        'cvxpy<=1.0.0',
-        'cvxopt',
-        'scipy<=1.1.0',
-        'lxml',
-        'numpy<1.16',
-        'matplotlib<3.0',
-        'pint',
-        'pydot',
-        'pyxb',
-        'simpy',
-        'termcolor',
-        'tqdm',
-        'hydra-core<1.0',
-        'deap',
-    ],
-    setup_requires=['pytest-runner', 'sphinx', 'numpy<1.16'],
-=======
     install_requires=install_requirements,
     setup_requires=setup_requirements,
->>>>>>> bc6ac262
     tests_require=['pytest', 'pytest_mock'],
     command_options={
         'build_sphinx': {
