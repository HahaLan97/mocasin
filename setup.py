--- conflicted
+++ resolved
@@ -16,10 +16,7 @@
     'scipy',
     'cvxpy',
     'cvxopt',
-<<<<<<< HEAD
-=======
     'scipy==1.5.4',
->>>>>>> 21b65e42
     'lxml',
     'matplotlib',
     'pint',
