# Copyright (C) 2017 TU Dresden
# Licensed under the ISC license (see LICENSE.txt)
#
# Authors: Christian Menard

import distutils.cmd
import os
import urllib.request
import sys
import tarfile
import tempfile

from setuptools import setup, find_packages, find_namespace_packages
from setuptools.command.install import install
from setuptools.command.develop import develop
from doc.build_doc import BuildDocCommand
import subprocess

project_name = "mocasin"
version = "0.1.0"

install_requirements = [
    "arpeggio",
    "cvxopt",
    "cvxpy!=1.1.8,<1.2" if sys.version_info < (3, 7) else "cvxpy!=1.1.8",
    "deap",
    "h5py",
    "hydra-core>=1.0.3,<1.1.0",
    "scipy<1.6.0" if sys.version_info < (3, 7) else "scipy",
    "lxml",
    "matplotlib",
    "numba>=0.53.0rc1",
    "numpy",
    "pint",
    "pydot",
    "pympsym>=0.5",
    "pyxb",
    "simpy",
    "sortedcontainers",
    "termcolor",
    "tqdm",
]
setup_requirements = ["pip", "pytest-runner", "sphinx"]


if sys.version_info < (3, 7):
    install_requirements.append("dataclasses")


class InstallPynautyCommand(distutils.cmd.Command):
    """A custom command to install the pynauty dependency"""

    description = "install the pynauty dependency"
    user_options = []

    def initialize_options(self):
        pass

    def finalize_options(self):
        pass

    def run(self):
        """Run the command.

        First, run ``make pynauty`` to build the c library. Then, run ``python
        setup.py install`` to install pynauty.
        """
        cwd = os.getcwd()
        with tempfile.TemporaryDirectory() as tmpdir:
            os.chdir(tmpdir)
            print("Downloading nauty")
            urllib.request.urlretrieve(
                "http://users.cecs.anu.edu.au/~bdm/nauty/nauty27r1.tar.gz",
                "nauty27r1.tar.gz",
            )
            print("Downloading pynauty")
            urllib.request.urlretrieve(
                "https://web.cs.dal.ca/~peter/software/pynauty/pynauty-0.6.0.tar.gz",
                "pynauty-0.6.0.tar.gz",
            )
            print("Extracting pynauty")
            with tarfile.open("pynauty-0.6.0.tar.gz") as tar:
                tar.extractall(".")
            print("Extracting nauty")
            with tarfile.open("nauty27r1.tar.gz") as tar:
                tar.extractall("pynauty-0.6.0/")
            os.rename("pynauty-0.6.0/nauty27r1", "pynauty-0.6.0/nauty")
            print("Build pynauty")
            subprocess.check_call(
                ["make", "pynauty"], cwd=f"{tmpdir}/pynauty-0.6.0"
            )
            print("Install pynauty")
            subprocess.check_call(
                ["pip", "install", "."], cwd=f"{tmpdir}/pynauty-0.6.0"
            )
        os.chdir(cwd)


def install_pynauty(cmd):
    # If the environment variable NO_PYNAUTY is set to any value, we skip
    # pynauty installation
    if "NO_PYNAUTY" not in os.environ:
        # also skip installation if already installed
        try:
            import pynauty
        except ImportError:
            cmd.run_command("pynauty")


class InstallCommand(install):
    def run(self):
        install_pynauty(self)
        install.run(self)


class DevelopCommand(develop):
    def run(self):
        install_pynauty(self)
        develop.run(self)
<<<<<<< HEAD
        try:
            import pynauty
        except ModuleNotFoundError:
            self.run_command("pynauty")
=======
>>>>>>> 6bc7de78


setup(
    name=project_name,
    version=version,
    packages=find_packages(exclude=["test", "*.test"])
    + find_namespace_packages(include=["hydra_plugins.*"]),
    install_requires=install_requirements,
    setup_requires=setup_requirements,
    tests_require=["pytest", "pytest_mock"],
    command_options={
        "build_sphinx": {
            "project": ("setup.py", project_name),
            "version": ("setup.py", version),
            "release": ("setup.py", version),
            "source_dir": ("setup.py", "doc"),
            "build_dir": ("setup.py", "doc/build"),
        }
    },
    cmdclass={
        "doc": BuildDocCommand,
        "pynauty": InstallPynautyCommand,
        "install": InstallCommand,
        "develop": DevelopCommand,
    },
    entry_points={
        "console_scripts": [
            "mocasin=mocasin.__main__:main",
        ]
    },
    include_package_data=True,
)<|MERGE_RESOLUTION|>--- conflicted
+++ resolved
@@ -117,13 +117,6 @@
     def run(self):
         install_pynauty(self)
         develop.run(self)
-<<<<<<< HEAD
-        try:
-            import pynauty
-        except ModuleNotFoundError:
-            self.run_command("pynauty")
-=======
->>>>>>> 6bc7de78
 
 
 setup(
