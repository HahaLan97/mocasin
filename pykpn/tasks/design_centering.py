#!/usr/bin/env python3

# Copyright (C) 2017-2020 TU Dresden
# All Rights Reserved
#
# Authors: Gerald Hempel, Andres Goens

import os
import json
import logging
import random
import hydra
import numpy as np
import sys

from pykpn.design_centering import DesignCentering
from pykpn.design_centering import volume
from pykpn.design_centering import sample as dc_sample
from pykpn.design_centering import oracle as o
from pykpn.design_centering import util as dc_util
from pykpn.design_centering import perturbation_manager as p
from pykpn.representations import representations as reps

log = logging.getLogger(__name__)


@hydra.main(config_path='conf/design_centering.yaml')
def dc_task(cfg):
    json_dc_dump = {
        'config' : {
            'max_samples': cfg['max_samples'],
            'adapt_samples': cfg['adapt_samples'],
            'hitting_probability': list(cfg['hitting_probability']),
            'deg_p_polynomial': cfg['deg_p_polynomial'],
            'step_width': list(cfg['step_width']),
            'deg_s_polynomial': cfg['deg_s_polynomial'],
            'adaptable_center_weights': cfg['adaptable_center_weights'],
            'max_step': cfg['max_step'],
            'show_polynomials': cfg['show_polynomials'],
            'show_points': cfg['show_points'],
            'max_pe': cfg['max_pe'],
            'distr': cfg['distr'],
            'shape': cfg['shape'],
            'oracle': cfg['oracle'],
            'random_seed': cfg['random_seed'],
            'threshold': cfg['threshold'],
            'perturbation_type': cfg['perturbation_type'],
            'run_perturbation': cfg['run_perturbation'],
            'num_perturbations': cfg['num_perturbations'],
            'representation': cfg['representation'],
            'keep_metrics': cfg['keep_metrics'],
            'visualize_mappings': cfg['visualize_mappings'],
            'start_time': cfg['start_time'],
            'app': cfg['kpn']['name'],
            'platform': cfg['platform']['name'],
            'starting_radius': cfg['radius'],
            #'trace_dir': cfg['trace_dir'],
        }}
    if 'periodic_boundary_conditions' in cfg:
        json_dc_dump['config']['periodic_boundary_conditions'] = cfg['periodic_boundary_conditions']
    tp = dc_util.ThingPlotter()
    random.seed(cfg['random_seed'])
    np.random.seed(cfg['random_seed'])
    log.info("Initialized random number generator. Seed: {" + str(cfg['random_seed']) + "}")
    # if config.platform_class is not None:
    #     platform = config.platform_class()
    #     platform_name = platform.name
    # else:
    #     platform_name = os.path.splitext(
    #         os.path.basename(config.platform_xml))[0]
    #     platform = SlxPlatform(platform_name, config.platform_xml, slx_version)
    # create all graphs
    kpns = {}
    # if len(config.applications) > 1:
    #     log.warn("DC Flow just supports one appilcation. The rest will be ignored")
    #app_config = (gconf.system[app_pl]['sconf'], setting) #TODO: where is this being read?

    kpn = hydra.utils.instantiate(cfg['kpn'])
    platform = hydra.utils.instantiate(cfg['platform'])

    rep_type_str = cfg['representation']
    if rep_type_str == "GeomDummy":
        representation = "GeomDummy"
    elif rep_type_str not in dir(reps.RepresentationType):
        log.exception("Representation " + rep_type_str + " not recognized. Available: " + ", ".join(dir(reps.RepresentationType)))
        raise RuntimeError('Unrecognized representation.')
    else:
        representation_type = reps.RepresentationType[rep_type_str]
        log.info(f"initializing representation ({rep_type_str})")

        representation = (representation_type.getClassType())(kpn,platform,cfg)

    # run DC algorithm

    oracle = o.Oracle(cfg)

    # starting volume (init):
    if representation == "GeomDummy":
        starting_center = [1,2,3,4,5,6,7,8]
    else:
        timeout = 0
        while timeout < cfg['perturbation_max_iters']:
            starting_center = representation.uniform()
            starting_center_sample = dc_sample.Sample(sample=representation.toRepresentation(starting_center),representation = representation)
            oracle.validate_set([starting_center_sample])
            if starting_center_sample.getFeasibility() == True:
                break
            else:
                timeout += 1
    if timeout == cfg['perturbation_max_iters']:
        log.error(f"could not find a feasible starting center after {timeout} iterations")
        sys.exit(1)

    log.info(f"Starting with center: {starting_center.to_list()}")
    #center = dc_sample.Sample(center)

    if (cfg['shape'] == "cube"):
        v = volume.Cube(starting_center, starting_center.get_numProcs(),cfg) #TODO: refactor, remove unnecessary arguments passed
    elif (cfg['shape'] == "lpvol"):
        v = volume.LPVolume(starting_center, starting_center.get_numProcs(),kpn,platform,cfg,representation_type)#TODO: refactor, remove unnecessary arguments passed


    # config = args.configFile
    dc = DesignCentering(v, cfg['distr'], oracle, representation,cfg['record_samples'],cfg['hitting_probability_threshold'])

    center,history = dc.ds_explore()
    centers = history['centers']
    samples = history['samples']
    radii = history['radii']
    # plot explored design space (in 2D)
    #if True:
    #    tp.plot_samples(dc.samples)
    log.info("center: {} radius: {:f}".format(dc.vol.center, dc.vol.radius))
    log.info("==== Design Centering done ====")


    json_dc_dump['center'] = {}
    json_dc_dump['center']['mapping'] = center.getMapping(0).to_list()
    json_dc_dump['center']['feasible'] = center.getFeasibility()
    json_dc_dump['center']['runtime'] = center.getSimContext().exec_time / 1000000000.0
    # FIXME: This crashs with index out of range:
    #json_dc_dump['center']['radius'] = radii[-1]
    if cfg['record_samples']:
        json_dc_dump['samples'] = {}
        for cent_idx,cent in enumerate(centers):
            json_dc_dump['samples'][cent_idx] = { 'center' : {}}
            json_dc_dump['samples'][cent_idx]['center']['mapping'] = cent.getMapping(0).to_list()
            json_dc_dump['samples'][cent_idx]['center']['feasible'] = cent.getFeasibility()
            json_dc_dump['samples'][cent_idx]['center']['runtime'] = cent.getSimContext().exec_time / 1000000000.0
            json_dc_dump['samples'][cent_idx]['center']['radius'] = radii[cent_idx]


        n = cfg['adapt_samples']
        for i,sample in enumerate(samples):
            idx = int(i/n)
            json_dc_dump['samples'][idx][i%n] = { 'mapping' : sample.getMapping(0).to_list()}
            json_dc_dump['samples'][idx][i%n]['feasible'] = sample.getFeasibility()
            json_dc_dump['samples'][idx][i%n]['runtime'] = sample.getSimContext().exec_time / 1000000000.0

    # run perturbation test
    if cfg['run_perturbation']:
        log.info("==== Run Perturbation Test ====")
        num_pert = cfg['num_perturbations']
        num_mappings = cfg['num_reference_mappings']
        pm = p.PerturbationManager( cfg, num_mappings, num_pert) #TODO: propagate cfg
        if cfg['perturbation_type'] == 'classic':
            pert_func = pm.apply_singlePerturbation
        elif cfg['perturbation_type'] == 'representation':
            pert_func = pm.applyPerturbationRepresentation
        else:
            log.error(f"Unknown perturbation type: {cfg['perturbation_type']} ")
            sys.exit(1)
        map_set = pm.create_randomMappings()

        pert_res = []
        s,c = pm.run_perturbation(center.getMapping(0), pert_func)
        pert_res.append(s)

        json_dc_dump['center']['pert'] = c
        json_dc_dump['center']['passed'] = s

        for i,m in enumerate(map_set):
            s,c = pm.run_perturbation(m, pert_func)
            pert_res.append(s)
            json_dc_dump['rand mapping' + str(i)] = {}
            json_dc_dump['rand mapping' + str(i)]['mapping'] = m.to_list()
            json_dc_dump['rand mapping' + str(i)]['pert'] = c
            json_dc_dump['rand mapping' + str(i)]['passed'] = s

<<<<<<< HEAD
        if bool(cfg['visualize_mappings']) and not os.environ.get('DISPLAY', '') == '':
=======
        if cfg['plot_perturbations']:
>>>>>>> bc6ac262
            tp.plot_perturbations(pert_res,cfg['perturbations_out'])
        log.info("==== Perturbation Test done ====")
    #FIXME: it should probably not be oracle.oracle
    log.info(f"total simulations from cache: {oracle.oracle.total_cached}")

    if not os.path.exists(cfg['out_dir']):
        os.mkdir(cfg['out_dir'])
    with open(cfg['out_dir'] + '/dc_out.json', 'w+') as dump:
        json.dump(json_dc_dump, dump, indent=4)
<|MERGE_RESOLUTION|>--- conflicted
+++ resolved
@@ -187,11 +187,7 @@
             json_dc_dump['rand mapping' + str(i)]['pert'] = c
             json_dc_dump['rand mapping' + str(i)]['passed'] = s
 
-<<<<<<< HEAD
-        if bool(cfg['visualize_mappings']) and not os.environ.get('DISPLAY', '') == '':
-=======
-        if cfg['plot_perturbations']:
->>>>>>> bc6ac262
+        if bool(cfg['plot_perturbations']) and not os.environ.get('DISPLAY', '') == '':
             tp.plot_perturbations(pert_res,cfg['perturbations_out'])
         log.info("==== Perturbation Test done ====")
     #FIXME: it should probably not be oracle.oracle
