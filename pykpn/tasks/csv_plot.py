--- conflicted
+++ resolved
@@ -13,11 +13,8 @@
 def csv_plot(cfg):
     platform = hydra.utils.instantiate(cfg['platform'])
     kpn = hydra.utils.instantiate(cfg['kpn'])
-<<<<<<< HEAD
     out_file = cfg['output_file']
     only_log = bool(cfg['log_to_file'])
-=======
->>>>>>> bc6ac262
     data_reader = DataReader(platform,
                              cfg['csv_file'],
                              kpn,
@@ -33,7 +30,6 @@
     for key in mappings:
         mapping_list.append(mappings[key][0])
         compare_property.append(float(mappings[key][1]))
-<<<<<<< HEAD
 
     if not only_log and not os.environ.get('DISPLAY', '') == '':
         plot.visualize_mapping_space(mapping_list, compare_property)
@@ -47,7 +43,4 @@
 
         file.close()
 
-=======
-
-    plot.visualize_mapping_space(mapping_list, compare_property)
->>>>>>> bc6ac262
+    plot.visualize_mapping_space(mapping_list, compare_property)