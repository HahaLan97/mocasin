--- conflicted
+++ resolved
@@ -620,7 +620,6 @@
 
         return self.__platform
 
-<<<<<<< HEAD
     def _ag(self, scope=None):
         if scope is None:
             scope = self.__activeScope
@@ -820,7 +819,7 @@
 
     def _ag_makeClusterAgs(self, scope=None):
         return self._ag_clusterGraph(scope)
-=======
+
 class genericProcessor(Processor):
     """This class is a generic processor to be passed to the
     different architectures generated with the platform designer.
@@ -835,8 +834,3 @@
     def __init__(self,type,frequency=2000000000):
         fd = FrequencyDomain('fd_' + type, frequency)
         super().__init__("DesignerGenericProc" + str(type) + str(frequency), type, fd)
-
-
-
-
->>>>>>> 41793267
