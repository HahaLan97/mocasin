# Copyright (C) 2019 TU Dresden
# All Rights Reserved
#
# Authors: Felix Teweleit

from pykpn.common.platform import Platform
from pykpn.platforms.platformDesigner import PlatformDesigner
from pykpn.platforms import utils

class KalrayMppa(Platform):
    """This class should describe a KalrayMppa chip as pykpn platform. It is also meant as a how to use example
    for the platform designer class.
    """
    def __init__(self):
        super(KalrayMppa, self).__init__("KalrayMppa")
<<<<<<< HEAD
        designer = PlatformDesigner(self)
=======
        designer = platformDesigner.PlatformDesigner(self)
>>>>>>> 87f6786d
        designer.setSchedulingPolicy('FIFO', 1000)
        
        for i in range(0,16):
            identifier = "chip_" + str(i)
            designer.newElement(identifier)
            
            for j in range(0,4):
                designer.addPeCluster(j,"PE",4, 0)
                resourceName = "L1_" + str(j)
                designer.addCommunicationResource(resourceName, [j], 0, 0, 0, 0)
            
            resourceName = "sharedMemory_" + str(i)
            designer.addCommunicationResource(resourceName, [0,1,2,3], 0, 0, 0, 0)
            
            designer.finishElement()
            
        designer.createNetworkForChips("NOC", {"chip_0": ["chip_1","chip_4"], 
                                           "chip_1":["chip_0","chip_5", "chip_2"], 
                                           "chip_2":["chip_1","chip_6", "chip_3"], 
                                           "chip_3":["chip_2","chip_7"],
                                           "chip_4":["chip_0","chip_5", "chip_8"],
                                           "chip_5":["chip_4","chip_1", "chip_9", "chip_6"],
                                           "chip_6":["chip_2","chip_5", "chip_10", "chip_7"],
                                           "chip_7":["chip_3","chip_6", "chip_11"],
                                           "chip_8":["chip_4","chip_9", "chip_12"],
                                           "chip_9":["chip_5","chip_8", "chip_13", "chip_10"],
                                           "chip_10":["chip_6","chip_9", "chip_11","chip_14"],
                                           "chip_11":["chip_7","chip_10", "chip_15"],
                                           "chip_12":["chip_8","chip_13"],
                                           "chip_13":["chip_9","chip_12", "chip_14"],
                                           "chip_14":["chip_10","chip_13", "chip_15"],
                                           "chip_15":["chip_11","chip_14"]}, 
                                utils.simpleDijkstra, 0, 0, 0, 0, 0)<|MERGE_RESOLUTION|>--- conflicted
+++ resolved
@@ -13,11 +13,7 @@
     """
     def __init__(self):
         super(KalrayMppa, self).__init__("KalrayMppa")
-<<<<<<< HEAD
         designer = PlatformDesigner(self)
-=======
-        designer = platformDesigner.PlatformDesigner(self)
->>>>>>> 87f6786d
         designer.setSchedulingPolicy('FIFO', 1000)
         
         for i in range(0,16):
