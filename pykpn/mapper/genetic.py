# Copyright (C) 2019 TU Dresden
# All Rights Reserved
#
# Authors: Andrés Goens

import deap
import random
import numpy as np
import pickle
import hydra

from pykpn.util import logging
from pykpn.representations.representations import RepresentationType
from pykpn.mapper.utils import SimulationManager
from pykpn.mapper.random import RandomPartialMapper

from deap import creator, tools, base, algorithms

log = logging.getLogger(__name__)

#TODO: Skip this cause representation object is needed?

class GeneticMapper(object):
    """Generates a full mapping by using genetic algorithms.
    """
    def __init__(self, kpn, platform, config, pop_size, num_gens, cxpb, mutpb, tournsize, mupluslambda, initials,
                 radius, random_seed, crossover_rate, record_statistics, dump_cache, chunk_size, progress, parallel, jobs):
        """Generates a partial mapping for a given platform and KPN application.

        :param kpn: a KPN graph
        :type kpn: KpnGraph
        :param platform: a platform
        :type platform: Platform
        :param config: the hyrda configuration
        :type fullGererator: OmniConf
        """
        random.seed(random_seed)
        np.random.seed(random_seed)
        self.full_mapper = True # flag indicating the mapper type
        self.kpn = kpn
        self.platform = platform
        self.config = config
<<<<<<< HEAD

        self.random_mapper = RandomPartialMapper(self.kpn, self.platform, seed=None)
        self.crossover_rate = crossover_rate
        self.tournsize = tournsize
        self.pop_size = pop_size
        self.initials = initials
        self.radius = radius
        self.num_gens = num_gens
        self.cxpb = cxpb
        self.mutb = mutpb
        self.dump_cache = dump_cache
        self.mupluslambda = mupluslambda
=======
        self.random_mapper = RandomPartialMapper(self.kpn, self.platform, config, seed=None)
        self.crossover_rate = self.config['crossover_rate']
        self.exec_time = config['objective_exec_time']
        self.num_resources = config['objective_num_resources']
        if not self.exec_time and not self.num_resources:
            raise RuntimeError("Trying to initalize genetic algorithm without objectives")
>>>>>>> fedc6086

        if self.crossover_rate > len(self.kpn.processes()):
            log.error("Crossover rate cannot be higher than number of processes in application")
            raise RuntimeError("Invalid crossover rate")

        rep_type_str = config['representation']

        if rep_type_str not in dir(RepresentationType):
            log.exception("Representation " + rep_type_str + " not recognized. Available: " + ", ".join(
                dir(RepresentationType)))
            raise RuntimeError('Unrecognized representation.')
        else:
            representation_type = RepresentationType[rep_type_str]
            log.info(f"initializing representation ({rep_type_str})")

            representation = (representation_type.getClassType())(self.kpn, self.platform, self.config)

        self.representation = representation


        self.simulation_manager = SimulationManager(self.representation, config)

        if 'FitnessMin' not in deap.creator.__dict__:
            num_params = 0
            if self.exec_time:
                num_params += 1
            if self.num_resources:
                num_params += len(self.platform.core_types())
            #this will weight a milisecond as equivalent to an additional core
            deap.creator.create("FitnessMin", deap.base.Fitness, weights=num_params*(-1.0,))

        if 'Individual' not in deap.creator.__dict__:
            deap.creator.create("Individual", list, fitness=deap.creator.FitnessMin)

        toolbox = deap.base.Toolbox()
        toolbox.register("attribute", random.random)
        toolbox.register("mapping", self.random_mapping)
        toolbox.register("individual", deap.tools.initIterate, deap.creator.Individual, toolbox.mapping)
        toolbox.register("population", deap.tools.initRepeat, list, toolbox.individual)
        toolbox.register("mate", self.mapping_crossover)
        toolbox.register("mutate", self.mapping_mutation)
        toolbox.register("evaluate", self.evaluate_mapping)
        toolbox.register("select", deap.tools.selTournament, tournsize=self.tournsize)

        self.evolutionary_toolbox = toolbox
        self.hof = deap.tools.ParetoFront() #todo: we could add symmetry comparison (or other similarity) here
        stats = deap.tools.Statistics(lambda ind: ind.fitness.values)
        stats.register("avg", np.mean)
        stats.register("std", np.std)
        stats.register("min", np.min)
        stats.register("max", np.max)
        self.evolutionary_stats = stats

        if self.initials:
            self.population = toolbox.population(n=self.pop_size)
        else:
            log.error("Initials not supported yet")
            raise RuntimeError('GeneticMapper: Initials not supported')
            #toolbox.register("individual_guess", self.initIndividual, creator.Individual)
            #toolbox.register("population_guess", self.initPopulation, list, toolbox.individual_guess, initials,pop_size)
            #population = toolbox.population_guess()

<<<<<<< HEAD
    def evaluate_mapping(self, mapping):
        #wrapper to make it into a 1-tuple because DEAP needs that
        return self.simulation_manager.simulate([list(mapping)])[0],
=======
    def evaluate_mapping(self,mapping):
        result = []
        if self.exec_time:
            exec_time = self.simulation_manager.simulate([list(mapping)])[0]
            result.append(exec_time)
        if self.num_resources:
            mapping_obj = self.representation.fromRepresentation(list(mapping))
            resource_dict = mapping_obj.to_resourceDict()
            for core_type in resource_dict:
                result.append(resource_dict[core_type])
        return tuple(result)
>>>>>>> fedc6086

    def random_mapping(self):
        mapping = self.random_mapper.generate_mapping()
        as_rep = self.representation.toRepresentation(mapping)
        return list(as_rep)

    def mapping_crossover(self, m1, m2):
        return self.representation._crossover(m1, m2, self.crossover_rate)

    def mapping_mutation(self,mapping):
        #m_obj = self.representation.fromRepresentation(list((mapping)))
        radius = self.radius
        while(1):
            new_mappings = self.representation._uniformFromBall(mapping,radius,20)
            for m in new_mappings:
                if list(m) != list(mapping):
                    for i in range(len(mapping)):
                        #we do this since mapping is a DEAP Individual data structure
                        mapping[i] = m[i]
                    return mapping,
            radius *= 1.1
            if radius > 10000 * self.radius:
                log.error("Could not mutate mapping")
                raise RuntimeError("Could not mutate mapping")


    def run_genetic_algorithm(self):
        toolbox = self.evolutionary_toolbox
        stats = self.evolutionary_stats
        hof = self.hof
        pop_size = self.pop_size
        num_gens = self.num_gens
        cxpb = self.cxpb
        mutpb = self.mutb

        population = self.population

        if self.mupluslambda:
            population, logbook = deap.algorithms.eaMuPlusLambda(population, toolbox, mu=pop_size, lambda_=3*pop_size,
                                                                 cxpb=cxpb, mutpb=mutpb, ngen=num_gens, stats=stats,
                                                                 halloffame=hof, verbose=False)
            log.info(logbook.stream)
        else:
            population, logbook = deap.algorithms.eaMuCommaLambda(population, toolbox, mu=pop_size, lambda_=3*pop_size,
                                                                  cxpb=cxpb, mutpb=mutpb, ngen=num_gens, stats=stats,
                                                                  halloffame=hof, verbose=False)
            log.info(logbook.stream)

        return population, logbook, hof

    def generate_mapping(self):
        """ Generates a full mapping using a genetic algorithm
        """
        _, logbook, hof = self.run_genetic_algorithm()
        mapping = hof[0]
        self.simulation_manager.statistics.log_statistics()
        with open('evolutionary_logbook.pickle', 'wb') as f:
            pickle.dump(logbook, f)
        result = self.representation.fromRepresentation(np.array(mapping))
        self.simulation_manager.statistics.to_file()
        if self.dump_cache:
            self.simulation_manager.dump('mapping_cache.csv')
        self.cleanup()
        return result

    def generate_pareto_front(self):
        """ Generates a pareto front of (full) mappings using a genetic algorithm
            the input parameters determine the criteria with which the pareto
            front is going to be built.
        """
        _,logbook,hof = self.run_genetic_algorithm()
        results = []
        self.simulation_manager.statistics.log_statistics()
        with open('evolutionary_logbook.pickle','wb') as f:
            pickle.dump(logbook,f)
        for mapping in hof:
            results.append(self.representation.fromRepresentation(np.array(mapping)))
        self.simulation_manager.statistics.to_file()
        if self.config['dump_cache']:
            self.simulation_manager.dump('mapping_cache.csv')
        self.cleanup()
        return results

    def cleanup(self):
        log.info("cleaning up")
        toolbox = self.evolutionary_toolbox
        toolbox.unregister("attribute")
        toolbox.unregister("mapping")
        toolbox.unregister("individual")
        toolbox.unregister("population")
        toolbox.unregister("mate")
        toolbox.unregister("mutate")
        toolbox.unregister("evaluate")
        toolbox.unregister("select")
        stats = self.evolutionary_stats
        self.evolutionary_stats = None
        del stats
        del deap.creator.FitnessMin
        del deap.creator.Individual<|MERGE_RESOLUTION|>--- conflicted
+++ resolved
@@ -7,7 +7,6 @@
 import random
 import numpy as np
 import pickle
-import hydra
 
 from pykpn.util import logging
 from pykpn.representations.representations import RepresentationType
@@ -18,13 +17,11 @@
 
 log = logging.getLogger(__name__)
 
-#TODO: Skip this cause representation object is needed?
 
 class GeneticMapper(object):
     """Generates a full mapping by using genetic algorithms.
     """
-    def __init__(self, kpn, platform, config, pop_size, num_gens, cxpb, mutpb, tournsize, mupluslambda, initials,
-                 radius, random_seed, crossover_rate, record_statistics, dump_cache, chunk_size, progress, parallel, jobs):
+    def __init__(self, kpn, platform, config, **kwargs):
         """Generates a partial mapping for a given platform and KPN application.
 
         :param kpn: a KPN graph
@@ -34,33 +31,18 @@
         :param config: the hyrda configuration
         :type fullGererator: OmniConf
         """
-        random.seed(random_seed)
-        np.random.seed(random_seed)
+        self.config = config['mapper']
+        random.seed(self.config['random_seed'])
+        np.random.seed(self.config['random_seed'])
         self.full_mapper = True # flag indicating the mapper type
         self.kpn = kpn
         self.platform = platform
-        self.config = config
-<<<<<<< HEAD
-
         self.random_mapper = RandomPartialMapper(self.kpn, self.platform, seed=None)
-        self.crossover_rate = crossover_rate
-        self.tournsize = tournsize
-        self.pop_size = pop_size
-        self.initials = initials
-        self.radius = radius
-        self.num_gens = num_gens
-        self.cxpb = cxpb
-        self.mutb = mutpb
-        self.dump_cache = dump_cache
-        self.mupluslambda = mupluslambda
-=======
-        self.random_mapper = RandomPartialMapper(self.kpn, self.platform, config, seed=None)
         self.crossover_rate = self.config['crossover_rate']
-        self.exec_time = config['objective_exec_time']
-        self.num_resources = config['objective_num_resources']
+        self.exec_time = self.config['objective_exec_time']
+        self.num_resources = self.config['objective_num_resources']
         if not self.exec_time and not self.num_resources:
             raise RuntimeError("Trying to initalize genetic algorithm without objectives")
->>>>>>> fedc6086
 
         if self.crossover_rate > len(self.kpn.processes()):
             log.error("Crossover rate cannot be higher than number of processes in application")
@@ -76,11 +58,9 @@
             representation_type = RepresentationType[rep_type_str]
             log.info(f"initializing representation ({rep_type_str})")
 
-            representation = (representation_type.getClassType())(self.kpn, self.platform, self.config)
+            representation = (representation_type.getClassType())(self.kpn, self.platform, config)
 
         self.representation = representation
-
-
         self.simulation_manager = SimulationManager(self.representation, config)
 
         if 'FitnessMin' not in deap.creator.__dict__:
@@ -103,7 +83,7 @@
         toolbox.register("mate", self.mapping_crossover)
         toolbox.register("mutate", self.mapping_mutation)
         toolbox.register("evaluate", self.evaluate_mapping)
-        toolbox.register("select", deap.tools.selTournament, tournsize=self.tournsize)
+        toolbox.register("select", deap.tools.selTournament, tournsize=self.config['tournsize'])
 
         self.evolutionary_toolbox = toolbox
         self.hof = deap.tools.ParetoFront() #todo: we could add symmetry comparison (or other similarity) here
@@ -114,8 +94,8 @@
         stats.register("max", np.max)
         self.evolutionary_stats = stats
 
-        if self.initials:
-            self.population = toolbox.population(n=self.pop_size)
+        if self.config['initials'] == 'random':
+            self.population = toolbox.population(n=self.config['pop_size'])
         else:
             log.error("Initials not supported yet")
             raise RuntimeError('GeneticMapper: Initials not supported')
@@ -123,11 +103,6 @@
             #toolbox.register("population_guess", self.initPopulation, list, toolbox.individual_guess, initials,pop_size)
             #population = toolbox.population_guess()
 
-<<<<<<< HEAD
-    def evaluate_mapping(self, mapping):
-        #wrapper to make it into a 1-tuple because DEAP needs that
-        return self.simulation_manager.simulate([list(mapping)])[0],
-=======
     def evaluate_mapping(self,mapping):
         result = []
         if self.exec_time:
@@ -139,19 +114,18 @@
             for core_type in resource_dict:
                 result.append(resource_dict[core_type])
         return tuple(result)
->>>>>>> fedc6086
 
     def random_mapping(self):
         mapping = self.random_mapper.generate_mapping()
         as_rep = self.representation.toRepresentation(mapping)
         return list(as_rep)
 
-    def mapping_crossover(self, m1, m2):
-        return self.representation._crossover(m1, m2, self.crossover_rate)
+    def mapping_crossover(self,m1,m2):
+        return self.representation._crossover(m1,m2,self.crossover_rate)
 
     def mapping_mutation(self,mapping):
         #m_obj = self.representation.fromRepresentation(list((mapping)))
-        radius = self.radius
+        radius = self.config['radius']
         while(1):
             new_mappings = self.representation._uniformFromBall(mapping,radius,20)
             for m in new_mappings:
@@ -161,7 +135,7 @@
                         mapping[i] = m[i]
                     return mapping,
             radius *= 1.1
-            if radius > 10000 * self.radius:
+            if radius > 10000 * self.config['radius']:
                 log.error("Could not mutate mapping")
                 raise RuntimeError("Could not mutate mapping")
 
@@ -170,14 +144,14 @@
         toolbox = self.evolutionary_toolbox
         stats = self.evolutionary_stats
         hof = self.hof
-        pop_size = self.pop_size
-        num_gens = self.num_gens
-        cxpb = self.cxpb
-        mutpb = self.mutb
+        pop_size = self.config['pop_size']
+        num_gens = self.config['num_gens']
+        cxpb = self.config['cxpb']
+        mutpb = self.config['mutpb']
 
         population = self.population
 
-        if self.mupluslambda:
+        if self.config['mupluslambda']:
             population, logbook = deap.algorithms.eaMuPlusLambda(population, toolbox, mu=pop_size, lambda_=3*pop_size,
                                                                  cxpb=cxpb, mutpb=mutpb, ngen=num_gens, stats=stats,
                                                                  halloffame=hof, verbose=False)
@@ -188,19 +162,19 @@
                                                                   halloffame=hof, verbose=False)
             log.info(logbook.stream)
 
-        return population, logbook, hof
+        return population,logbook,hof
 
     def generate_mapping(self):
         """ Generates a full mapping using a genetic algorithm
         """
-        _, logbook, hof = self.run_genetic_algorithm()
+        _,logbook,hof = self.run_genetic_algorithm()
         mapping = hof[0]
         self.simulation_manager.statistics.log_statistics()
-        with open('evolutionary_logbook.pickle', 'wb') as f:
-            pickle.dump(logbook, f)
+        with open('evolutionary_logbook.pickle','wb') as f:
+            pickle.dump(logbook,f)
         result = self.representation.fromRepresentation(np.array(mapping))
         self.simulation_manager.statistics.to_file()
-        if self.dump_cache:
+        if self.config['dump_cache']:
             self.simulation_manager.dump('mapping_cache.csv')
         self.cleanup()
         return result
