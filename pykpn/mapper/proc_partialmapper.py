--- conflicted
+++ resolved
@@ -31,6 +31,7 @@
         self.pe_vec_mapping = dict(zip(pes,[n for n in range(0, len(pes))]))
         # build a reverse dict of the pe_vec_mapping dictionary (since it is a one-to-one dict)
         self.vec_pe_mapping = dict([(self.pe_vec_mapping[key],key) for key in self.pe_vec_mapping])
+        self.mapping = None
 
     def get_pe_name_mapping(self):
         """Return the used mapping of PE names to integers"""
@@ -67,7 +68,7 @@
          #       'The slx trace reader does not support version %s' % version)
 
         # generate new mapping
-        mapping = Mapping(self.kpn, self.platform)
+        self.mapping = Mapping(self.kpn, self.platform)
 
         # map processes to scheduler and processor
         for i,p in enumerate(self.kpn.processes()):
@@ -81,22 +82,16 @@
             priority = 0
             info = ProcessMappingInfo(scheduler, affinity, priority)
             # configure mapping
-            mapping.add_process_info(p, info)
+            self.mapping.add_process_info(p, info)
             log.debug('dc_map: map process %s to scheduler %s and processor %s '
                       '(priority: %d)', p.name, scheduler.name, affinity.name,
                       priority)
-<<<<<<< HEAD
+
         if self.mapping in map_history:
             return None
         else:
             return self.fullGenerator.generate_mapping(self.mapping)
-=======
-            if mapping in map_history:
-                return None
-            else:
-                return self.fullGenerator.generate_mapping(mapping)
->>>>>>> 8b91f92e
-
+    
     def reset(self):
         self.mapping = Mapping(self.kpn, self.platform)
         
