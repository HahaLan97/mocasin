--- conflicted
+++ resolved
@@ -10,7 +10,7 @@
 import numpy as np
 import os
 
-from pykpn.mapper.utils import SimulationManager
+from pykpn.mapper.utils import SimulationManager, Statistics
 from pykpn.mapper.random import RandomMapper
 from pykpn.util import logging, plot
 from pykpn.slx.mapping import export_slx_mapping
@@ -44,11 +44,7 @@
         self.platform = platform
         self.random_mapper = RandomMapper(self.kpn, self.platform, random_seed=None)
         self.config = config
-<<<<<<< HEAD
         self.statistics = Statistics(log, len(self.kpn.processes()), config['mapper']['record_statistics'])
-        rep_type_str = config['representation']
-=======
->>>>>>> 740a4773
 
         self.seed = config['mapper']['random_seed']
         if self.seed == 'None':
@@ -59,13 +55,8 @@
 
         rep_type_str = config['representation']
         if rep_type_str not in dir(RepresentationType):
-<<<<<<< HEAD
-            log.exception("Representation " + rep_type_str + " not recognized. Available: " +
-                          ", ".join(dir(RepresentationType)))
-=======
             log.exception("Representation " + rep_type_str + " not recognized. Available: " + ", ".join(
                 dir(RepresentationType)))
->>>>>>> 740a4773
             raise RuntimeError('Unrecognized representation.')
         else:
             representation_type = RepresentationType[rep_type_str]
@@ -82,73 +73,20 @@
         """ Generates a mapping via a random walk
         """
         cfg = self.config
-<<<<<<< HEAD
         num_iterations = cfg['mapper']['num_iterations']
-=======
->>>>>>> 740a4773
 
         start = timeit.default_timer()
         # Create a list of 'simulations'. These are later executed by multiple
         # worker processes.
         mappings = []
 
-<<<<<<< HEAD
-        for i in range(0, self.config['mapper']['num_iterations']):
-            # create a simulation context
-            sim_context = SimulationContext(self.platform)
-
-            # create the application context
-            name = self.kpn.name
-            app_context = ApplicationContext(name, self.kpn)
-
-            app_context.start_time = 0
-
-            # generate a random mapping
-            app_context.representation = self.rep_type
-            app_context.mapping = self.random_mapper.generate_mapping()
-
-            #since mappings are simulated in parallel, whole simulation time is added later as offset
-            self.statistics.mapping_evaluated(0)
-
-            # create the trace reader
-            app_context.trace_reader = hydra.utils.instantiate(cfg['trace'])
-
-            sim_context.app_contexts.append(app_context)
-
-            simulations.append(sim_context)
-
-        # run the simulations and search for the best mapping
-        pool = mp.Pool(processes=cfg['mapper']['jobs'])
-
-        # execute the simulations in parallel
-        if cfg['mapper']['progress']:
-            import tqdm
-            results = list(tqdm.tqdm(pool.imap(run_simulation, simulations,
-                                               chunksize=10),
-                                     total=num_iterations))
-        else:
-            results = list(pool.map(run_simulation, simulations, chunksize=10))
-
-        # calculate the execution times in milliseconds and look for the best
-        # result
-        best_result = results[0]
-        exec_times = []  # keep a list of exec_times for later
-        for r in results:
-            exec_times.append(float(r.exec_time / 1000000000.0))
-            if r.exec_time < best_result.exec_time:
-                best_result = r
-
-        # When we reach this point, all simulations completed
-
-=======
-        for i in range(0, self.config['num_iterations']):
+        for i in range(0, num_iterations):
             mapping = self.random_mapper.generate_mapping()
             mappings.append(mapping)
         tup = list(map(self.representation.toRepresentation,mappings))
         exec_times = self.simulation_manager.simulate(tup)
         best_result_idx = exec_times.index(min(exec_times))
         best_result = mappings[best_result_idx]
->>>>>>> 740a4773
         stop = timeit.default_timer()
         log.info('Tried %d random mappings in %0.1fs' %
                  (len(exec_times), stop - start))
@@ -156,30 +94,19 @@
         idx = 1
         outdir = cfg['outdir']
 
-<<<<<<< HEAD
         if cfg['mapper']['export_all']:
-            for r in results:
-                for ac in r.app_contexts:
-                    mapping_name = '%s.rnd_%08d.mapping' % (ac.name, idx)
-                    # FIXME: We assume an slx output here, this should be configured
-                    export_slx_mapping(ac.mapping,
-                                       os.path.join(outdir, mapping_name))
-                idx += 1
-=======
-        if cfg['export_all']:
             for mapping in mappings:
                  mapping_name = 'rnd_%08d.mapping' % idx
                   # FIXME: We assume an slx output here, this should be configured
                  export_slx_mapping(mapping,
                                     os.path.join(outdir, mapping_name))
                  idx += 1
->>>>>>> 740a4773
 
         # plot result distribution
         if cfg['mapper']['plot_distribution']:
             import matplotlib.pyplot as plt
             # exec time in milliseconds
-            plt.hist(exec_times, bins=int(cfg['num_iterations'] / 20), density=True)
+            plt.hist(exec_times, bins=int(num_iterations / 20), density=True)
             plt.yscale('log', nonposy='clip')
             plt.title("Mapping Distribution")
             plt.xlabel("Execution Time [ms]")
@@ -199,7 +126,7 @@
                                          show_plot=cfg['mapper']['show_plots'], )
 
         self.simulation_manager.statistics.to_file()
-        if self.config['dump_cache']:
+        if self.config['mapper']['dump_cache']:
             self.simulation_manager.dump('mapping_cache.csv')
 
         return best_result