--- conflicted
+++ resolved
@@ -6,50 +6,37 @@
 
 @pytest.fixture
 def conf():
-<<<<<<< HEAD
     return {'mapper' : {'pop_size' : 10,
-                         'num_gens' : 5,
-                         'cxpb' : 0.35,
-                         'mutpb' : 0.5,
-                         'tournsize' : 4,
-                         'mupluslambda': True,
-                         'initials' : 'random',
-                         'radius' : 5,
-                         'random_seed': 42,
-                         'crossover_rate' : 1,
-                         'record_statistics' : False
+                        'num_gens' : 5,
+                        'cxpb' : 0.35,
+                        'mutpb' : 0.5,
+                        'tournsize' : 4,
+                        'mupluslambda': True,
+                        'initials' : 'random',
+                        'radius' : 5,
+                        'random_seed': 42,
+                        'crossover_rate' : 1,
+                        'record_statistics' : False,
+                        'dump_cache' : False,
+                        'chunk_size' : 10,
+                        'progress' : False,
+                        'parallel' : True,
+                        'jobs' : 4,
                         },
             'channels' : False,
             'representation' : 'SimpleVector',
             'norm_p' : 2,
             'periodic_boundary_conditions' : False,
             }
-=======
-    return { 'pop_size' : 10, 'num_gens' : 5,
-    'cxpb' : 0.35, 'mutpb' : 0.5, 'tournsize' : 4,
-    'mupluslambda': True, 'initials' : 'random',
-    'radius' : 5, 'random_seed': 42, 'channels' : False,
-    'representation' : 'SimpleVector', 'norm_p' : 2,
-    'jobs' : 8, 'chunk_size' : 10, 'parallel' : True, 'progress' : False,
-    'periodic_boundary_conditions' : False, 'dump_cache' : False,
-    'crossover_rate' : 1, 'record_statistics' : False}
->>>>>>> 740a4773
 
 @pytest.fixture
 def evaluation_function():
     return lambda m : 1 + np.cos(m[0]-m[1])*np.sin(m[1]*2-1)
 
 @pytest.fixture
-<<<<<<< HEAD
 def mapper(kpn, platform, conf, evaluation_function):
-    trace_generator = TraceGeneratorMock()
-    m = GeneticMapper(kpn, platform, conf, trace_generator=trace_generator)
-    m.mapping_cache = MockMappingCache(evaluation_function)
-=======
-def mapper(kpn,platform,conf,evaluation_function):
-    m =  GeneticMapper(kpn,platform,conf)
+    m = GeneticMapper(kpn, platform, conf)
     m.simulation_manager = MockMappingCache(evaluation_function)
->>>>>>> 740a4773
     return m
 
 def test_ga(mapper):
