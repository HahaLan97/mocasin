--- conflicted
+++ resolved
@@ -22,7 +22,7 @@
     """Generates a full mapping by using a tabu search on the mapping space.
 
     """
-    def __init__(self, kpn, platform, config, trace_generator=None):
+    def __init__(self, kpn, platform, config):
         """Generates a full mapping for a given platform and KPN application.
 
         :param kpn: a KPN graph
@@ -45,10 +45,6 @@
         self.move_set_size = config['mapper']['move_set_size']
         self.radius = config['mapper']['radius']
         self.tabu_moves = dict()
-<<<<<<< HEAD
-        self.statistics = Statistics(log, len(self.kpn.processes()), config['mapper']['record_statistics'])
-=======
->>>>>>> 740a4773
         rep_type_str = config['representation']
 
         if rep_type_str not in dir(RepresentationType):
@@ -62,16 +58,8 @@
             representation = (representation_type.getClassType())(self.kpn, self.platform, self.config)
 
         self.representation = representation
-<<<<<<< HEAD
 
-        #workaround to get tests running. feel free to remove for better solution
-        if not trace_generator:
-            trace_generator = hydra.utils.instantiate(self.config['trace'])
-
-        self.mapping_cache = MappingCache(representation, trace_generator, self.config['mapper']['record_statistics'])
-=======
         self.simulation_manager = SimulationManager(representation, config)
->>>>>>> 740a4773
 
     def update_candidate_moves(self,mapping):
         new_mappings = self.representation._uniformFromBall(mapping, self.radius, self.move_set_size)
@@ -156,7 +144,7 @@
 
         self.simulation_manager.statistics.log_statistics()
         self.simulation_manager.statistics.to_file()
-        if self.config['dump_cache']:
+        if self.config['mapper']['dump_cache']:
             self.simulation_manager.dump('mapping_cache.csv')
 
         return self.representation.fromRepresentation(np.array(best_mapping))
