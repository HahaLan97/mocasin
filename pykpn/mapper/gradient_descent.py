--- conflicted
+++ resolved
@@ -21,7 +21,7 @@
 class GradientDescentMapper(object):
     """Generates a full mapping by using a gradient descent on the mapping space.
     """
-    def __init__(self, kpn, platform, config, trace_generator=None):
+    def __init__(self, kpn, platform, config):
         """Generates a full mapping for a given platform and KPN application.
 
         :param kpn: a KPN graph
@@ -38,16 +38,10 @@
         self.platform = platform
         self.num_PEs = len(platform.processors())
         self.config = config
-<<<<<<< HEAD
         self.random_mapper = RandomPartialMapper(self.kpn, self.platform, seed=None)
         self.gd_iterations = config['mapper']['gd_iterations']
         self.stepsize = config['mapper']['stepsize']
         self.statistics = Statistics(log, len(self.kpn.processes()), config['mapper']['record_statistics'])
-=======
-        self.random_mapper = RandomPartialMapper(self.kpn,self.platform,config,seed=None)
-        self.gd_iterations = config['gd_iterations']
-        self.stepsize = config['stepsize']
->>>>>>> 740a4773
         rep_type_str = config['representation']
 
         if rep_type_str not in dir(RepresentationType):
@@ -61,14 +55,8 @@
             representation = (representation_type.getClassType())(self.kpn, self.platform, self.config)
 
         self.representation = representation
-<<<<<<< HEAD
 
-        if not trace_generator:
-            trace_generator = hydra.utils.instantiate(self.config['trace'])
-        self.mapping_cache = MappingCache(representation, trace_generator, self.config['mapper']['record_statistics'])
-=======
         self.simulation_manager = SimulationManager(representation, config)
->>>>>>> 740a4773
 
     def generate_mapping(self):
         """ Generates a full mapping using gradient descent
@@ -98,7 +86,7 @@
         self.best_mapping = np.array(self.representation.approximate(np.array(self.best_mapping)))
         self.simulation_manager.statistics.log_statistics()
         self.simulation_manager.statistics.to_file()
-        if self.config['dump_cache']:
+        if self.config['mapper']['dump_cache']:
             self.simulation_manager.dump('mapping_cache.csv')
 
         return self.representation.fromRepresentation(self.best_mapping)
