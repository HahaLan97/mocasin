--- conflicted
+++ resolved
@@ -60,30 +60,21 @@
         file.write("Representation initialization time: " + str(self._representation_init_time) + "\n")
         file.close()
 
-<<<<<<< HEAD
-
-class MappingCache(object):
-    def __init__(self, representation, trace_generator, record_statistics=False):
-=======
+
 class SimulationManager(object):
     def __init__(self, representation, config):
->>>>>>> 740a4773
         self._cache = {}
+        self.config = config
         self.representation = representation
-        self.trace_generator = trace_generator
         self.kpn = representation.kpn
         self.platform = representation.platform
-<<<<<<< HEAD
-        self.statistics = Statistics(log, len(self.kpn.processes()), record_statistics)
-=======
-        self.statistics = Statistics(log, len(self.kpn.processes()), config['record_statistics'])
+        self.statistics = Statistics(log, len(self.kpn.processes()), config['mapper']['record_statistics'])
         self.statistics.set_rep_init_time(representation.init_time)
->>>>>>> 740a4773
         self._last_added = None
-        self.jobs = config['jobs']
-        self.parallel = config['parallel']
-        self.progress = config['progress']
-        self.chunk_size = config['chunk_size']
+        self.jobs = config['mapper']['jobs']
+        self.parallel = config['mapper']['parallel']
+        self.progress = config['mapper']['progress']
+        self.chunk_size = config['mapper']['chunk_size']
 
         if self.parallel:
             self.pool = mp.Pool(processes=self.jobs)
@@ -113,46 +104,6 @@
             log.warning("Trying to simulate an empty mapping list")
             return []
         else:
-<<<<<<< HEAD
-            time = timeit.default_timer()
-            m_obj = self.representation.fromRepresentation(np.array(tup))
-            env = simpy.Environment()
-            system = RuntimeSystem(self.platform, env)
-            app = RuntimeKpnApplication(name=self.kpn.name,
-                                        kpn_graph=self.kpn,
-                                        mapping=m_obj,
-                                        trace_generator=self.trace_generator,
-                                        system=system,)
-            system.simulate()
-            exec_time = float(env.now) / 1000000000.0
-            self.add_time(exec_time)
-            time = timeit.default_timer() - time
-            self.statistics.mapping_evaluated(time)
-            log.info(f"... from simulation: {exec_time}.")
-            self.trace_generator.reset()
-            return exec_time
-
-
-class ApplicationContext(object):
-    def __init__(self, name=None, kpn=None, mapping=None, trace_reader=None,
-                 start_time=None):
-        self.name = name
-        self.kpn = kpn
-        self.mapping = mapping
-        self.trace_reader = trace_reader
-        self.start_time = start_time
-
-
-class SimulationContext(object):
-    def __init__(self, platform=None, app_contexts=None):
-        self.platform = platform
-        if app_contexts is None:
-            self.app_contexts = []
-        else:
-            self.app_contexts = app_contexts
-        self.exec_time = None
-
-=======
             if isinstance(input_mappings[0],Mapping):
                 time = timeit.default_timer()
                 tup = [tuple(self.representation.toRepresentation(m)) for m in input_mappings]
@@ -180,7 +131,6 @@
             # skip if this particular mapping is in the cache
             if lookups[i]:
                 continue
->>>>>>> 740a4773
 
             trace = hydra.utils.instantiate(self.config['trace'])
             simulation = KpnSimulation(self.platform, self.kpn, mapping, trace)
