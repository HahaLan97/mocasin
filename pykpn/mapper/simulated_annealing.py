# Copyright (C) 2020 TU Dresden
# All Rights Reserved
#
# Authors: Andrés Goens

import random
import numpy as np
import hydra

from pykpn.util import logging
from pykpn.representations.representations import RepresentationType
from pykpn.mapper.random import RandomPartialMapper
from pykpn.mapper.utils import SimulationManager
from pykpn.mapper.utils import Statistics


log = logging.getLogger(__name__)

#TODO: Skip this cause representation object is needed?

class SimulatedAnnealingMapper(object):
    """Generates a full mapping by using a simulated annealing algorithm from:
    Orsila, H., Kangas, T., Salminen, E., Hämäläinen, T. D., & Hännikäinen, M. (2007).
    Automated memory-aware application distribution for multi-processor system-on-chips.
    Journal of Systems Architecture, 53(11), 795-815.e.
    """
    def __init__(self, kpn, platform, config, trace_generator=None):
        """Generates a full mapping for a given platform and KPN application.

        :param kpn: a KPN graph
        :type kpn: KpnGraph
        :param platform: a platform
        :type platform: Platform
        :param config: the hyrda configuration
        :type config: OmniConf
        """
        random.seed(config['mapper']['random_seed'])
        np.random.seed(config['mapper']['random_seed'])
        self.full_mapper = True # flag indicating the mapper type
        self.kpn = kpn
        self.platform = platform
        self.config = config
<<<<<<< HEAD
        self.random_mapper = RandomPartialMapper(self.kpn, self.platform, seed=None)
        self.statistics = Statistics(log, len(self.kpn.processes()),config['mapper']['record_statistics'])
        self.initial_temperature = config['mapper']['initial_temperature']
        self.final_temperature = config['mapper']['final_temperature']
=======
        self.random_mapper = RandomPartialMapper(self.kpn,self.platform,config,seed=None)
        self.initial_temperature = config['initial_temperature']
        self.final_temperature = config['final_temperature']
>>>>>>> 740a4773
        self.max_rejections = len(self.kpn.processes()) * (len(self.platform.processors()) - 1) #R_max = L
        self.p = config['mapper']['temperature_proportionality_constant']
        if not (self.p < 1 and self.p > 0):
            log.error(f"Temperature proportionality constant {self.p} not suitable, "
                      f"it should be close to, but smaller than 1 (algorithm probably won't terminate).")


        rep_type_str = config['representation']

        if rep_type_str not in dir(RepresentationType):
            log.exception("Representation " + rep_type_str + " not recognized. Available: " + ", ".join(
                dir(RepresentationType)))
            raise RuntimeError('Unrecognized representation.')
        else:
            representation_type = RepresentationType[rep_type_str]
            log.info(f"initializing representation ({rep_type_str})")

            representation = (representation_type.getClassType())(self.kpn, self.platform,self.config)

        self.representation = representation
<<<<<<< HEAD

        if not trace_generator:
            trace_generator = hydra.utils.instantiate(config['trace'])

        self.mapping_cache = MappingCache(representation, trace_generator)
=======
        self.simulation_manager = SimulationManager(representation, config)
>>>>>>> 740a4773

    def temperature_cooling(self,temperature,iter):
        return self.initial_temperature*self.p**np.floor(iter/self.max_rejections)

    def query_accept(self,time,temperature):
        normalized_probability = 1 / (np.exp(time/(0.5*temperature*self.initial_cost)))
        return normalized_probability

    def move(self,mapping,temperature):
        radius = self.config['mapper']['radius']
        while(1):
            new_mappings = self.representation._uniformFromBall(mapping,radius,20)
            for m in new_mappings:
                if list(m) != list(mapping):
                    return m
            radius *= 1.1
            if radius > 10000 * self.config['mapper']['radius']:
                log.error("Could not mutate mapping")
                raise RuntimeError("Could not mutate mapping")


    def generate_mapping(self):
        """ Generates a full mapping using simulated anealing
        """
        mapping_obj = self.random_mapper.generate_mapping()
        mapping = self.representation.toRepresentation(mapping_obj)

        last_mapping = mapping
        last_exec_time = self.simulation_manager.simulate([mapping])[0]
        self.initial_cost = last_exec_time
        best_mapping = mapping
        best_exec_time = last_exec_time
        rejections = 0

        iter = 0
        temperature = self.initial_temperature
        while rejections < self.max_rejections:
            temperature = self.temperature_cooling(temperature,iter)
            log.info(f"Current temperature {temperature}")
            mapping = self.move(last_mapping,temperature)
            cur_exec_time = self.simulation_manager.simulate([mapping])[0]
            faster = cur_exec_time < last_exec_time
            if not faster and cur_exec_time != last_exec_time:
                prob = self.query_accept(cur_exec_time - last_exec_time, temperature)
                rand = random.random()
                accept_randomly = prob > rand
            else:
                accept_randomly = False #don't accept if no movement.
            if faster or accept_randomly:
                #accept
                if cur_exec_time < best_exec_time:
                    best_exec_time = cur_exec_time
                    best_mapping = mapping
                last_mapping = mapping
                last_exec_time = cur_exec_time
                rejections = 0
            else:
                #reject
                if temperature <= self.final_temperature:
                    rejections += 1
            iter += 1
        self.simulation_manager.statistics.log_statistics()
        self.simulation_manager.statistics.to_file()
        if self.config['dump_cache']:
            self.simulation_manager.dump('mapping_cache.csv')

        return self.representation.fromRepresentation(best_mapping)<|MERGE_RESOLUTION|>--- conflicted
+++ resolved
@@ -24,7 +24,7 @@
     Automated memory-aware application distribution for multi-processor system-on-chips.
     Journal of Systems Architecture, 53(11), 795-815.e.
     """
-    def __init__(self, kpn, platform, config, trace_generator=None):
+    def __init__(self, kpn, platform, config):
         """Generates a full mapping for a given platform and KPN application.
 
         :param kpn: a KPN graph
@@ -40,16 +40,10 @@
         self.kpn = kpn
         self.platform = platform
         self.config = config
-<<<<<<< HEAD
         self.random_mapper = RandomPartialMapper(self.kpn, self.platform, seed=None)
         self.statistics = Statistics(log, len(self.kpn.processes()),config['mapper']['record_statistics'])
         self.initial_temperature = config['mapper']['initial_temperature']
         self.final_temperature = config['mapper']['final_temperature']
-=======
-        self.random_mapper = RandomPartialMapper(self.kpn,self.platform,config,seed=None)
-        self.initial_temperature = config['initial_temperature']
-        self.final_temperature = config['final_temperature']
->>>>>>> 740a4773
         self.max_rejections = len(self.kpn.processes()) * (len(self.platform.processors()) - 1) #R_max = L
         self.p = config['mapper']['temperature_proportionality_constant']
         if not (self.p < 1 and self.p > 0):
@@ -70,15 +64,8 @@
             representation = (representation_type.getClassType())(self.kpn, self.platform,self.config)
 
         self.representation = representation
-<<<<<<< HEAD
 
-        if not trace_generator:
-            trace_generator = hydra.utils.instantiate(config['trace'])
-
-        self.mapping_cache = MappingCache(representation, trace_generator)
-=======
         self.simulation_manager = SimulationManager(representation, config)
->>>>>>> 740a4773
 
     def temperature_cooling(self,temperature,iter):
         return self.initial_temperature*self.p**np.floor(iter/self.max_rejections)
@@ -142,7 +129,7 @@
             iter += 1
         self.simulation_manager.statistics.log_statistics()
         self.simulation_manager.statistics.to_file()
-        if self.config['dump_cache']:
+        if self.config['mapper']['dump_cache']:
             self.simulation_manager.dump('mapping_cache.csv')
 
         return self.representation.fromRepresentation(best_mapping)