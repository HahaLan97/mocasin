--- conflicted
+++ resolved
@@ -17,14 +17,9 @@
     def __init__(self, name, cpngraph, slx_version):
         # version is currently ignored for KpnGraphs (all SLX versions so far
         # have the same graph structure)
-<<<<<<< HEAD
-        KpnGraph.__init__(self)
-        self.name = name
-=======
         super(SlxKpnGraph, self).__init__(name)
         tree = ET.parse(pngraph)
         xmlroot = tree.getroot()
->>>>>>> 7aeffbfd
 
         log.info('Start parsing the PnGraph')
 
