mapper:
   class:
      pykpn.mapper.randomwalk_fullmapper.RandomWalkFullMapper

num_iterations : 100
jobs : 1
progress :  false
export_all : false
plot_distribution: false
visualize : false
show_plots : false
radius : 5
<<<<<<< HEAD
random_seed: None
record_statistics: true
=======
random_seed : None
>>>>>>> 8ed271f6
<|MERGE_RESOLUTION|>--- conflicted
+++ resolved
@@ -10,9 +10,4 @@
 visualize : false
 show_plots : false
 radius : 5
-<<<<<<< HEAD
-random_seed: None
-record_statistics: true
-=======
-random_seed : None
->>>>>>> 8ed271f6
+random_seed : None