--- conflicted
+++ resolved
@@ -74,7 +74,9 @@
         for c in kpn.channels():
             self._channel_info[c.name] = None
 
-<<<<<<< HEAD
+        # initialize metadata
+        self.metadata = MappingMetadata()
+
     def update_kpn_object(self,kpn):
         """
         This function updates the kpn object in the mapping. Assumes both kpns describe the same application (just different python objects).
@@ -96,10 +98,6 @@
             chan_info = self._channel_info[c.name]
             primitive = [prim for prim in primitives if prim.name == chan_info.primitive.name][0]
             chan_info.primitive = primitive
-=======
-        # initialize metadata
-        self.metadata = MappingMetadata()
->>>>>>> b5933f45
 
     def channel_info(self, channel):
         """Look up the mapping info of a channel.
