# Copyright (C) 2017 TU Dresden
# All Rights Reserved
#
# Authors: Christian Menard, Andres Goens, Gerald Hempel


import pydot
import random
from pykpn.util import logging


log = logging.getLogger(__name__)

class ChannelMappingInfo:
    """Simple record to store mapping infos associated with a KpnChannel.

    :ivar primitive: the communication primitive that the channel is mapped to
    :type primitive: Primitive
    :ivar int capacity: the capacity that the channel is bound to
    """
    def __init__(self, primitive, capacity):
        self.primitive = primitive
        self.capacity = capacity


class ProcessMappingInfo:
    """Simple record to store mapping infos associated with a KpnProcess.

    :ivar Scheduler scheduler: the scheduler that the process is mapped to
    :ivar Processor affinity: the processor that the process should run on
    :ivar int priority: the scheduling priority
    """
    def __init__(self, scheduler, affinity, priority=0):
        self.scheduler = scheduler
        self.affinity = affinity
        self.priority = priority


class SchedulerMappingInfo:
    """Simple record to store mapping infos associated with a Scheduler.

    :ivar list[KpnProcess] processes: a list of processes mapped to this
                                      scheduler
    :ivar SchedulingPolicy policy: the policy to be used by the scheduler
    :ivar param: a paramter that can be used to configure a scheduling policy
    """
    def __init__(self, policy, param):
        self.policy = policy
        self.param = param


class Mapping:
    """Describes the mapping of a KpnGraph to a Platform.

    :ivar KpnGraph kpn: the kpn graph
    :ivar Platform platform: the platform
    :ivar dict[str, ChannelMappingInfo] _channel_info:
        dict of channel mapping infos
    :ivar dict[str, ProcessMappingInfo] _process_info:
        dict of process mapping infos
    :ivar dict[str, SchedulerMappingInfo] _scheduler_info:
        dict of scheduler mapping infos
    """

    def __init__(self, kpn, platform):
        """Initialize a Mapping

        :param KpnGraph kpn: the kpn graph
        :param Platform platform: the platform
        """
        # The ProcessInfo record is not really required as it only has one
        # item. However, we might want to extend it later

        self.kpn = kpn
        self.platform = platform

        self._channel_info = {}
        self._process_info = {}
        self._scheduler_info = {}

        # initialize all valid dictionary entries to None
        for p in kpn.processes():
            self._process_info[p.name] = None
        for c in kpn.channels():
            self._channel_info[c.name] = None
        for s in platform.schedulers():
            self._scheduler_info[s.name] = None

    def channel_info(self, channel):
        """Look up the mapping info of a channel.

        :param KpnChannel channel: channel to look up
        :returns: the mapping info if the channel is mapped
        :rtype: ChannelMappingInfo or None
        """
        # test if return value == None 
        return self._channel_info[channel.name]

    def process_info(self, process):
        """Look up the mapping info of a process.

        :param KpnProcess process: process to look up
        :returns: the mapping info if the process is mapped
        :rtype: ProcessMappingInfo or None
        """
        return self._process_info[process.name]

    def scheduler_info(self, scheduler):
        """Look up the mapping info of a scheduler.

        :param Scheduler scheduler: scheduler to look up
        :returns: the mapping info if the scheduler is mapped
        :rtype: SchedulerMappingInfo or None
        """
        return self._scheduler_info[scheduler.name]
# TODO: not clear here
   # def get_unmapped_schedulers(self):
   #     """Returns a list of unmapped schedulers
   #     
   #     :returns: List of unmapped schedulers
   #     :rtype: List[Schedulers]
   #     """
   #     # filter all channels with name is partof list
   #     unmapped_schedulers = dict(filter(lambda s: s[1] is None, self._scheduler_info.items())).keys()
   #     return list(filter(lambda s: s.name in unmapped_schedulerss, self.kpn.schedulers()))

    def get_unmapped_channels(self):
        """Returns a list of unmapped channels
        
        :returns: List of unmapped channels
        :rtype: List[Channels]
        """
        log.debug("mapping remaining channels: {}".format(dict(filter(lambda c: c[1] is None, self._channel_info.items())).keys()))
        # filter all channels with name is partof list
        unmapped_channels = dict(filter(lambda c: c[1] is None, self._channel_info.items())).keys()
        return list(filter(lambda c: c.name in unmapped_channels, self.kpn.channels()))

   # def get_unmapped_schedulers(self):
   #     """Returns a list of unmapped schedulers
   #     
   #     :returns: List of unmapped schedulers
   #     :rtype: List[Schedulers]
   #     """
   #     # filter all channels with name is partof list
   #     unmapped_schedulers = dict(filter(lambda s: s[1] is None, self._scheduler_info.items())).keys()
   #     return list(filter(lambda s: s.name in unmapped_schedulerss, self.kpn.schedulers()))

    def get_unmapped_channels(self):
        """Returns a list of unmapped channels
        
        :returns: List of unmapped channels
        :rtype: List[Channels]
        """
        log.debug("mapping remaining channels: {}".format(dict(filter(lambda c: c[1] is None, self._channel_info.items())).keys()))
        # filter all channels with name is partof list
        unmapped_channels = dict(filter(lambda c: c[1] is None, self._channel_info.items())).keys()
        return list(filter(lambda c: c.name in unmapped_channels, self.kpn.channels()))
    
    def get_unmapped_processes(self):
        """Returns a list of unmapped processes
        :returns: List of unmapped processes
        :rtype: List[KpnProcess]
        """
        log.debug("mapping remaining processes: {}".format(dict(filter(lambda c: c[1] is None, self._process_info.items())).keys()))
        unmapped_processes = dict(filter(lambda p: p[1] is None, self._process_info.items())).keys()
        return list(filter(lambda p: p.name in unmapped_processes, self.kpn.processes()))
        
    
    def scheduler_processes(self, scheduler):
        """Get a list of processes mapped to a scheduler

        :param Scheduler scheduler: scheduler to look up
        :returns: a list of processes
        :rtype: list[KpnProcess]
        """
        processes = []
        for p in self.kpn.processes():
            info = self.process_info(p)
            if scheduler is info.scheduler:
                processes.append(p)
        return processes

    def add_channel_info(self, channel, info):
        """Add a channel mapping"""
        assert channel.name in self._channel_info
        assert self._channel_info[channel.name] is None
        self._channel_info[channel.name] = info

    def add_process_info(self, process, info):
        """Add a process mapping"""
        assert process.name in self._process_info
        assert self._process_info[process.name] is None
        self._process_info[process.name] = info

    def add_scheduler_info(self, scheduler, info):
        """Add a scheduler config"""
        log.debug("sched info (should be none): {} , {}, {}".format(self._scheduler_info[scheduler.name], scheduler.name, info))
        assert scheduler.name in self._scheduler_info
        assert self._scheduler_info[scheduler.name] is None
        self._scheduler_info[scheduler.name] = info

    def affinity(self, process):
        """Returns the affinity of a KPN process

        :param KpnProcess process: the KPN process
        :rtype: Processor
        """
        return self._process_info[process.name].affinity

    def scheduler(self, process):
        """Returns the scheduler that a KPN process is mapped to

        :param KpnProcess process: the KPN process
        :rtype: Scheduler
        """
        return self._process_info[process.name].scheduler

    def primitive(self, channel):
        """Returns the primitive that a KPN channel is mapped to

        :param KpnChannel channel: the KPN channel
        :rtype: Primitive
        """
        return self._channel_info[channel.name].primitive

    def capacity(self, channel):
        """Returns the capacity (number of tokens) of a KPN channel

        :param KpnChannel channel: the KPN channel
        :rtype: int
        """
        return self._channel_info[channel.name].capacity

    def channel_source(self, channel):
        """Returns the source processor of a KPN channel

        :param KpnChannel channel: the KPN channel
        :rtype: Processor
        """
        source = self.kpn.find_channel(channel.name).source
        return self.affinity(source)

    def channel_sinks(self, channel):
        """Returns the list of sink processors for a KPN channel

        :param KpnChannel channel: the KPN channel
        :rtype: list[Processor]
        """
        sinks = self.kpn.find_channel(channel.name).sinks
        return [self.affinity(s) for s in sinks]

<<<<<<< HEAD
=======
    def get_numPEs(self):
        """Returns the maximum number of PEs for the platform

        :rtype: numPEs
        """
        return len(self.platform.processors()) - 1

    def get_numProcs(self):
        """Returns the number of processes in the mapping
        """
        return len(self.kpn.processes())
    
>>>>>>> e1e4db8c
    def change_affinity(self, processName, processorName):
        """Changes the affinity of a process to a processing element
        :param string processName: the name of the process for which the affinity should be changed
        :param string processorName: the name of the processor to which the process should be applied 
        """
        newProcessor = None
        for processor in self._platform.processors():
            if processor.name == processorName:
                newProcessor = processor
                break
        if newProcessor != None:
            priority = self._process_info[processName].priority
            scheduler = self._process_info[processName].scheduler
            del self._process_info[processName]
            self._process_info.update({processName : ProcessMappingInfo(scheduler, newProcessor, priority)})
<<<<<<< HEAD
        return
=======
        return True
>>>>>>> e1e4db8c
    
    def to_string(self):
        """Convert mapping to a simple readable string 
        :rtype: string 
        """
        procs_list = self.kpn.processes()
        chans_list = self.kpn.channels()
        pes_list = self.platform.processors()
        
        # return processor - process mapping
        s = ("\nCore Mapping: \n")
        pes2procs = {}
        for pe in pes_list:
            pes2procs.update({pe.name:[]})
        max_width = max(map(len,pes2procs))
        for proc in procs_list:
            pes2procs[self.affinity(proc).name].append(proc.name)
        for key in sorted(pes2procs):
            s = ("{0}    {1:{3}} {2}\n".format(s, key,pes2procs[key],max_width))

        # return channel mapping
        chan2prim = {}
        s = ("{}Channels:\n".format(s))
        for c in chans_list:
            chan2prim.update({c.name:(self.channel_source(c).name,
                                      self.primitive(c).name)})

        max_width = max(map(len,chan2prim))
        for key in sorted(chan2prim):
            s = ("{0}    {1:{4}} {2} - {3}\n".format(s,key,chan2prim[key][0],
                                                     chan2prim[key][1],max_width))

        return s
    
    def to_coreDict(self):
        """Returns a dict where the Names of processing elements are the keys and 
            mapped processes are the values
        :rtype dict[string, string]:
        """
        procs_list = self._kpn.processes()
        pes_list = self._platform.processors()
        pes2procs = {}
        for pe in pes_list:
            pes2procs.update({pe.name:[]})
        for proc in procs_list:
            pes2procs[self.affinity(proc).name].append(proc.name)
        return pes2procs

    def to_list(self,channels=False):
        """Convert to a list (tuple), the simple vector representation.
        It is a list with processes as entries and PEs labeled
        from 0 to NUM_PES"""

        # initialize lists for numbers
        procs_list = self.kpn.processes()
        chans_list = self.kpn.channels()
        pes_list = self.platform.processors()
        prim_list = self.platform.primitives()

        # map PEs to an integer
        pes = {}
        for i, pe in enumerate(pes_list):
            pes[pe.name] = i
        res = []

        # add one result entry for each process mapping
        for proc in procs_list:
            res.append(pes[self.affinity(proc).name])

        #if flag set,
        # add one result entry for each KPN channel (multiple in case of
        # multiple reader channels)
        if channels:
            # map chans to an integer
            prims = {}
            for j, prim in enumerate(prim_list):
                prims[prim.name] = j+i
            for chan in chans_list:
                prim = self.primitive(chan)
                res.append(prims[prim.name])

                # I have no idea why this alternative way was useful. 
                #src = self.channel_source(chan)
                #sinks = self.channel_sinks(chan)
                #prim = self.primitive(chan)
                #for snk in sinks:
                #    primitive_costs = prim.static_costs(
                #        src, snk, token_size=chan.token_size)
                #    primitive_costs *= 1e-7  # scale down
                #    # TODO Probably it is better to normalize the values
                #    res.append(primitive_costs)

        return res

    def from_list(self,list_from):
        """Convert from a list (tuple), the simple vector representation.
           Priority and policy chosen at random, and scheduler chosen randomly from the possible ones.
           If list has length # processes + # channels, then channels are chosen as the second part of the list.
           Otherwise, they are chosen at random.
           Note that this function assumes the input is sane.

           TODO: make it possible to give schedulers, too.
           TODO: check if we need to use correspondence of representation to ensure ordering is right
        """
        processors = list(self.platform.processors())
        all_schedulers = list(self.platform.schedulers())
        all_primitives = list(self.platform.primitives())
        #print(list_from)

        # configure schedulers
        for s in all_schedulers:
            i = random.randrange(0, len(s.policies))
            policy = s.policies[i]
            info = SchedulerMappingInfo(policy, None)
            self.add_scheduler_info(s, info)
            log.debug('configure scheduler %s to use the %s policy',
                      s.name, policy.name)
            
        # map processes
        for i,p in enumerate(self.kpn.processes()):
            idx = list_from[i]
            schedulers = [ sched for sched in all_schedulers if processors[idx] in sched.processors]
            j = random.randrange(0, len(schedulers))
            scheduler = schedulers[j]
            affinity = processors[idx] 
            priority = random.randrange(0, 20)
            info = ProcessMappingInfo(scheduler, affinity, priority)
            self.add_process_info(p, info)
            log.debug('map process %s to scheduler %s and processor %s '
                      '(priority: %d)', p.name, scheduler.name, affinity.name,
                      priority)

        # map channels
        for i,c in enumerate(self.kpn.channels(),start=i+1):
            capacity = 4
            suitable_primitives = []
            for p in all_primitives:
                src = self.process_info(c.source).affinity
                sinks = [self.process_info(s).affinity for s in c.sinks]
                if p.is_suitable(src, sinks):
                    suitable_primitives.append(p)
            if len(suitable_primitives) == 0:
                raise RuntimeError('Mapping failed! No suitable primitive for '
                                   'communication from %s to %s found!' %
                                   (src.name, str(sinks)))
            if len(list_from) == len(self.kpn.processes()) :
                if len(suitable_primitives) == 1:
                    primitive = suitable_primitives[0]
                else:
                    idx = random.randrange(0, len(suitable_primitives)-1)
                    primitive = suitable_primitives[idx]
            else:
                idx = list_from[i]
                primitive = all_primitives[idx]
                assert(primitive in suitable_primitives)

            info = ChannelMappingInfo(primitive, capacity)
            self.add_channel_info(c, info)
            log.debug('map channel %s to the primitive %s and bound to %d '
                      'tokens' % (c.name, primitive.name, capacity))

    def from_mapping(self,mapping):
        """
        Copy mapping

        TODO: implement this the proper way
        """
        self.from_list(mapping.to_list())
    

    def to_pydot(self):
        """Convert the mapping to a dot graph

        The generated graph visualizes how a KPN application is mapped
        to a platform.

        :returns: pydot object
        """
        dot = pydot.Dot(graph_type='digraph')

        processor_clusters = {}
        for s in self.platform.schedulers():
            cluster = pydot.Cluster('scheduler_' + s.name, label=s.name)
            dot.add_subgraph(cluster)
            for p in s.processors:
                p_cluster = pydot.Cluster('processor_' + p.name, label=p.name)
                p_cluster.add_node(
                    pydot.Node('dummy_' + p.name, style='invis'))
                processor_clusters[p.name] = p_cluster
                cluster.add_subgraph(p_cluster)

        primitive_nodes = {}
        for p in self.platform.primitives():
            if p.name not in primitive_nodes:
                node = pydot.Node('primitive_' + p.name, label=p.name)
                dot.add_node(node)
                primitive_nodes[p.name] = node

        process_nodes = {}
        for p in self.kpn.processes():
            info = self._process_info[p.name]
            p_cluster = processor_clusters[info.affinity.name]
            node = pydot.Node('process_' + p.name, label=p.name)
            process_nodes[p.name] = node
            p_cluster.add_node(node)

        channel_nodes = {}
        for c in self.kpn.channels():
            node = pydot.Node('channel_' + c.name, label=c.name,
                              shape='diamond')
            channel_nodes[c.name] = node
            dot.add_node(node)
            from_node = process_nodes[c.source.name]
            dot.add_edge(pydot.Edge(from_node, node, minlen=4))
            for p in c.sinks:
                to_node = process_nodes[p.name]
                dot.add_edge(pydot.Edge(node, to_node, minlen=4))
            info = self._channel_info[c.name]
            prim_node = primitive_nodes[info.primitive.name]
            dot.add_edge(pydot.Edge(node, prim_node, style='dashed',
                                    arrowhead='none'))

        return dot
<|MERGE_RESOLUTION|>--- conflicted
+++ resolved
@@ -249,8 +249,6 @@
         sinks = self.kpn.find_channel(channel.name).sinks
         return [self.affinity(s) for s in sinks]
 
-<<<<<<< HEAD
-=======
     def get_numPEs(self):
         """Returns the maximum number of PEs for the platform
 
@@ -263,7 +261,6 @@
         """
         return len(self.kpn.processes())
     
->>>>>>> e1e4db8c
     def change_affinity(self, processName, processorName):
         """Changes the affinity of a process to a processing element
         :param string processName: the name of the process for which the affinity should be changed
@@ -279,11 +276,7 @@
             scheduler = self._process_info[processName].scheduler
             del self._process_info[processName]
             self._process_info.update({processName : ProcessMappingInfo(scheduler, newProcessor, priority)})
-<<<<<<< HEAD
         return
-=======
-        return True
->>>>>>> e1e4db8c
     
     def to_string(self):
         """Convert mapping to a simple readable string 
