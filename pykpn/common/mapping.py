--- conflicted
+++ resolved
@@ -1,7 +1,7 @@
-# Copyright (C) 2017-2018 TU Dresden
+# Copyright (C) 2017 TU Dresden
 # All Rights Reserved
 #
-# Authors: Christian Menard, Andres Goens, Gerald Hempel
+# Authors: Christian Menard, Andres Goens
 
 
 import pydot
@@ -64,7 +64,7 @@
     :ivar MappingRepresentation _representation: the representation for mappings.
     """
 
-    def __init__(self, kpn, platform, representation_type=RepresentationType['SimpleVector']):
+    def __init__(self, kpn, platform):
         """Initialize a Mapping
 
         :param KpnGraph kpn: the kpn graph
@@ -73,15 +73,8 @@
         # The ProcessInfo record is not really required as it only has one
         # item. However, we might want to extend it later
 
-<<<<<<< HEAD
         self.kpn = kpn
         self.platform = platform
-=======
-        self._kpn = kpn
-        self._platform = platform
-        self._representation_type = representation_type
-        self._representation = self._representation_type.getClassType()(self._kpn,self._platform)
->>>>>>> 5d9a7cb5
 
         self._channel_info = {}
         self._process_info = {}
@@ -122,7 +115,7 @@
         :rtype: SchedulerMappingInfo or None
         """
         return self._scheduler_info[scheduler.name]
-# TODO: not clear here
+
    # def get_unmapped_schedulers(self):
    #     """Returns a list of unmapped schedulers
    #     
@@ -182,7 +175,6 @@
 
     def add_scheduler_info(self, scheduler, info):
         """Add a scheduler config"""
-        print("sched info (should be none): {} , {}, {}".format(self._scheduler_info[scheduler.name], scheduler.name, info))
         assert scheduler.name in self._scheduler_info
         assert self._scheduler_info[scheduler.name] is None
         self._scheduler_info[scheduler.name] = info
@@ -309,6 +301,7 @@
                 primitive_costs *= 1e-7  # scale down
                 # TODO Probably it is better to normalize the values
                 res.append(primitive_costs)
+
         return res
 
     def from_list(self,list_from):
@@ -321,9 +314,9 @@
            TODO: make it possible to give schedulers, too.
            TODO: check if we need to use correspondence of representation to ensure ordering is right
         """
-        processors = list(self._platform.processors())
-        all_schedulers = list(self._platform.schedulers())
-        all_primitives = list(self._platform.primitives())
+        processors = list(self.platform.processors())
+        all_schedulers = list(self.platform.schedulers())
+        all_primitives = list(self.platform.primitives())
         #print(list_from)
 
         # configure schedulers
@@ -336,7 +329,7 @@
                       s.name, policy.name)
             
         # map processes
-        for i,p in enumerate(self._kpn.processes()):
+        for i,p in enumerate(self.kpn.processes()):
             idx = list_from[i]
             schedulers = [ sched for sched in all_schedulers if processors[idx] in sched.processors]
             j = random.randrange(0, len(schedulers))
@@ -350,7 +343,7 @@
                       priority)
 
         # map channels
-        for i,c in enumerate(self._kpn.channels(),start=i+1):
+        for i,c in enumerate(self.kpn.channels(),start=i+1):
             capacity = 4
             suitable_primitives = []
             for p in all_primitives:
@@ -362,7 +355,7 @@
                 raise RuntimeError('Mapping failed! No suitable primitive for '
                                    'communication from %s to %s found!' %
                                    (src.name, str(sinks)))
-            if len(list_from) == len(self._kpn.processes()) :
+            if len(list_from) == len(self.kpn.processes()) :
                 if len(suitable_primitives) == 1:
                     primitive = suitable_primitives[0]
                 else:
