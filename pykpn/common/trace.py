--- conflicted
+++ resolved
@@ -5,10 +5,6 @@
 
 import networkx as nx
 from enum import Enum
-<<<<<<< HEAD
-from copy import deepcopy
-=======
->>>>>>> 3753623f
 
 class TraceSegment(object):
     """Represents a segment in a process' execution trace
