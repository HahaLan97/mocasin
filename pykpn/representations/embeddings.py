# Copyright (C) 2017-2018 TU Dresden
# All Rights Reserved
#
# Author: Andres Goens

from __future__ import print_function
import numpy as np
import cvxpy as cvx
import itertools
import random
import logging
import sys

#import fjlt.fjlt as fjlt #TODO: use fjlt to (automatically) lower the dimension of embedding
from pykpn.representations import permutations as perm
from pykpn.representations import metric_spaces as metric
from pykpn.util import logging
import pykpn.util.random_distributions.lp as lp

log = logging.getLogger(__name__)

#  An embedding \iota: M \hookrightarrow R^k
#  will be calculated and realized as a lookup-table.
#  This does not scale for large metric spaces as well.
#
#  However: the idea is to do this for the small space M
#  and then handle the case M^d \hat \iota R^{kd} specially.
class MetricSpaceEmbeddingBase():
    def __init__(self,M):
        assert( isinstance(M,metric.FiniteMetricSpace))
        self.M = M
        self.k = M.n

        #First: calculate a good embedding by solving an optimization problem
        E,self.distortion = self.calculateEmbeddingMatrix(np.array(M.D))

        #Populate look-up table
        self.iota = dict()
        self.iotainv = dict() #Poor-man's bidirectional map

        for i in range(M.n):
            self.iota[i] = tuple(E[i])
            self.iotainv[tuple(E[i])] = i

    def i(self,i):
        assert(0 <= i and i <= self.M.n)
        return self.iota[i]

    def inv(self,j):
        assert(j in iotainv.keys())
        return self.iotainv[j]


    @staticmethod
    def calculateEmbeddingMatrix(D):
        assert(isMetricSpaceMatrix(D))
        n = D.shape[0]
        if int(cvx.__version__.split('.')[0]) == 0:
            Q = cvx.Semidef(n)
            d = cvx.NonNegative()
        else:
            Q = cvx.Variable(shape=(n,n), PSD=True)
            d = cvx.Variable(shape=(1,1), nonneg=True)
        #print(D)
        
        #c = matrix(([1]*n))
        log.debug("Generating constraints for embedding:")
        log.debug(f"Distance matrix: {D}")
        constraints = []
        for i in range(n):
            for j in range(i,n):
                constraints += [D[i,j]**2 <= Q[i,i] + Q[j,j] - 2*Q[i,j]]
                constraints += [Q[i,i] + Q[j,j] - 2*Q[i,j] <= d * D[i,j]**2 ]
                log.debug(f"adding constraint: {D[i,j]}**2 <= Q{[i,i]} + Q{[j,j]} - 2*Q{[i,j]}")
                log.debug(f"adding constraint: Q{[i,i]} + Q{[j,j]} - 2*Q{[i,j]} <= d * {D[i,j]}**2 ")
        
        obj = cvx.Minimize(d)
        prob = cvx.Problem(obj,constraints)
        solvers = cvx.installed_solvers()
        if 'MOSEK' in solvers:
            log.info("Solving problem with MOSEK solver")
            prob.solve(solver=cvx.MOSEK)
        elif 'CVXOPT' in solvers:
            prob.solve(solver=cvx.CVXOPT,kktsolver=cvx.ROBUST_KKTSOLVER,verbose=False)
            log.info("Solving problem with CVXOPT solver")
        else:
            prob.solve(verbose=False)
            log.warning("CVXOPT not installed. Solving problem with default solver.")
        if prob.status != cvx.OPTIMAL:
            log.warning("embedding optimization status non-optimal: " + str(prob.status)) 
            return None,None
        #print(Q.value)
        #print(np.linalg.eigvals(np.matrix(Q.value)))
        #print(np.linalg.eigh(np.matrix(Q.value)))
        #print(type(np.matrix(Q.value)))
        #print(np.matrix(Q.value))
        try:
            L = np.linalg.cholesky(np.array(Q.value))
        except np.linalg.LinAlgError:
            eigenvals, eigenvecs = np.linalg.eigh(np.array(Q.value))
            min_eigenv = min(eigenvals)
            if min_eigenv < 0:
                log.warning("Warning, matrix not positive semidefinite." +
                "Trying to correct for numerical errors with minimal eigenvalue: " +
                str(min_eigenv) + " (max. eigenvalue:" + str(max(eigenvals)) + ").")
                
                Q_new_t = np.transpose(eigenvecs) @ np.array(Q.value) @ eigenvecs
                #print(eigenvals)
                #print(Q_new_t) # should be = diagonal(eigenvalues)
                # print(np.transpose(eigenvecs) * eigenvecs) # should be = Identity matrix
                Q_new_t += np.diag( [-min_eigenv]*len(eigenvals))
                Q_new = eigenvecs @ Q_new_t @ np.transpose(eigenvecs)
                L = np.linalg.cholesky(Q_new)

                      
        log.debug(f"Shape of lower-triangular matrix L: {L.shape}")
        #lowerdim = fjlt.fjlt(L,10,1)
        #print(lowerdim)
        return L,d.value

    def approx(self,vec):
        vecs = [list(self.iota[i]) for i in range(len(self.iota))]
        dists = [np.linalg.norm(np.array(v)-np.array(vec)) for v in vecs]
        idx = np.argmin(dists)
        #print(idx)
        return self.iota[idx]

    def invapprox(self,vec):
        return self.inv(self.approx(vec))




class MetricSpaceEmbedding(MetricSpaceEmbeddingBase):
    def __init__(self,M,d=1):
        MetricSpaceEmbeddingBase.__init__(self,M)
        self._d = d
    
    def i(self,vec):
        #iota^d: elementwise iota
        assert( type(vec) is list)
        res = []
        for i in vec:
            res.append(self.iota[i])
        return res

    def inv(self,vec):
        #(iota^d)^{-1}: also elementwise 
        assert( type(vec) is list)
        res = []
        for i in vec:
            res.append(self.iotainv[i])
        return res



    def approx(self,i_vec):
        #since the subspaces for every component are orthogonal
        #we can find the minimal vectors componentwise
        if type(i_vec) is np.ndarray:
            vec = list(i_vec.flat)
        elif type(i_vec) is list: 
            vec = i_vec
        else:
            log.error(f"approx: Type error, unrecognized type ({type(i_vec)})")
            exit(-1)
        assert( len(vec) == self.k * self._d or log.error(f"length of vector ({len(vec)}) does not fit to dimensions ({self.k} * {self._d})"))

        res = []
        for i in range(0,self._d):
            comp = []
            for j in range(0,self.k):
                comp.append(vec[self.k*i +j])

            res.append(MetricSpaceEmbeddingBase.approx(self,tuple(comp)))

        return res

    def invapprox(self,vec):
        if type(vec) is list:
            flat_vec = [item for sublist in vec for item in sublist]
        else:
            flat_vec = vec.flatten()
        return self.inv(self.approx(flat_vec))

    def uniformVector(self):
        k = len(self.iota)
        res = []
        for i in range(0,self._d):
            idx = random.randint(0,k-1)
            res.append(list(self.iota[idx]))
        return res

    def uniformFromBall(self,p,r,npoints=1):
        vecs = []
        for _ in range(npoints):
            p_flat = [item for sublist in map(list,p) for item in sublist]
<<<<<<< HEAD
            #print(f"k : {self._k}, shape p: {np.array(p).shape},\n p: {p} \n p_flat: {p_flat}")
            v = (np.array(p_flat)+ np.array(r*lp.uniform_from_p_ball(p=self.p,n=self._k*self._d))).tolist()
=======
            #print(f"k : {self.k}, shape p: {np.array(p).shape},\n p: {p} \n p_flat: {p_flat}")
            v = (np.array(p_flat)+ np.array(r*lp.uniform_from_p_ball(p=1,n=self.k*self._d))).tolist()
>>>>>>> 6ef18a7b
            vecs.append(self.approx(v))
            
        return vecs

def isMetricSpaceMatrix(D):
    size = D.shape
    n = size[0]
    dimensions = (size[0] == size[1])
    # check that matrix is symmetric:
    m = D.transpose() - D
    symmetric = np.allclose(m, np.zeros((n, n)))
    # check that matrix is non-degenerate (and non-negative):
    nondegenerate = True
    for i in range(n):
        for j in range(n):
            if i == j:
                nondegenerate = nondegenerate and (D[i,j] == 0)
            else:
                nondegenerate = nondegenerate and (D[i, j] > 0)
    #triangle inequality (which is O(n**3)...)
    triangle = True
    for x in range(n):
        for y in range(n):
            for z in range(n):
                triangle = triangle and (D[x,y] + D[y,z] >= D[x,z])

    return dimensions and symmetric and nondegenerate and triangle

<|MERGE_RESOLUTION|>--- conflicted
+++ resolved
@@ -195,13 +195,8 @@
         vecs = []
         for _ in range(npoints):
             p_flat = [item for sublist in map(list,p) for item in sublist]
-<<<<<<< HEAD
-            #print(f"k : {self._k}, shape p: {np.array(p).shape},\n p: {p} \n p_flat: {p_flat}")
-            v = (np.array(p_flat)+ np.array(r*lp.uniform_from_p_ball(p=self.p,n=self._k*self._d))).tolist()
-=======
             #print(f"k : {self.k}, shape p: {np.array(p).shape},\n p: {p} \n p_flat: {p_flat}")
-            v = (np.array(p_flat)+ np.array(r*lp.uniform_from_p_ball(p=1,n=self.k*self._d))).tolist()
->>>>>>> 6ef18a7b
+            v = (np.array(p_flat)+ np.array(r*lp.uniform_from_p_ball(p=self.p,n=self.k*self._d))).tolist()
             vecs.append(self.approx(v))
             
         return vecs
