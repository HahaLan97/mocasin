--- conflicted
+++ resolved
@@ -3,16 +3,9 @@
 #
 # Author: Andres Goens
 
-<<<<<<< HEAD
-from enum import Enum
-import numpy as np
-from numpy.random import randint
-from copy import deepcopy
-=======
 import numpy as np
 from numpy.random import randint
 from copy import copy
->>>>>>> 41793267
 import random
 import timeit
 
@@ -21,25 +14,17 @@
 except:
     pass
 
-<<<<<<< HEAD
 try:
     import pympsym
 except:
     import pykpn.representations.permutations as perm
 
-
-=======
->>>>>>> 41793267
 from pykpn.mapper.partial import ProcPartialMapper, ComFullMapper
 
 from .metric_spaces import FiniteMetricSpace, FiniteMetricSpaceSym, FiniteMetricSpaceLP, FiniteMetricSpaceLPSym, arch_graph_to_distance_metric
 from .embeddings import MetricSpaceEmbedding
-<<<<<<< HEAD
-import pykpn.representations.automorphisms as aut
-=======
 from .automorphisms import to_labeled_edge_graph, edge_to_node_autgrp, list_to_tuple_permutation
 from .permutations import Permutation, PermutationGroup
->>>>>>> 41793267
 import pykpn.util.random_distributions.lp as lp
 from pykpn.util import logging
 log = logging.getLogger(__name__)
@@ -57,14 +42,11 @@
        a new representation object will be initialized even if
        a representation of that type already exists.
 
-<<<<<<< HEAD
-=======
        A representation has to implement a function `changed_parameters`
        that checks if the representation-specific parameters are different
        (takes the same parameters in the same order as the init function,
        except for the application and platform)
 
->>>>>>> 41793267
        In general, representations work with mapping objects
        and can return something which corresponds to the
        type of the representation. However, it is also possible
@@ -76,21 +58,6 @@
         time = timeit.default_timer()
         kpn = args[0]
         platform = args[1]
-<<<<<<< HEAD
-        cfg = args[2]
-        kpn_names = ";".join(map(lambda x : x.name, kpn.channels()))
-
-        if (cls, kpn, platform) not in cls._instances:
-            #make hashables of these two
-            cls._instances[(cls, kpn_names, platform.name)] = super(MappingRepresentation, cls).__call__(*args, **kwargs)
-            log.info(f"Initializing representation {cls} of kpn with processes: {kpn_names} on platform {platform.name}")
-            cls._instances[(cls, kpn_names, platform.name)]._representationType = cls
-
-        instance = deepcopy(cls._instances[(cls,kpn_names,platform.name)])
-        instance.kpn = kpn
-        instance.platform = platform
-        com_mapper = ComFullMapper(kpn,platform,cfg)
-=======
         kpn_names = ";".join(map(lambda x : x.name, kpn.channels()))
 
         if (cls, kpn, platform) in cls._instances:
@@ -105,7 +72,6 @@
         instance.kpn = kpn
         instance.platform = platform
         com_mapper = ComFullMapper(kpn,platform)
->>>>>>> 41793267
         instance.list_mapper = ProcPartialMapper(kpn,platform,com_mapper)
         instance.init_time = timeit.default_timer() - time
         return instance
@@ -149,19 +115,6 @@
     interface, but they are provided in case they prove useful, when you know
     what you are doing.
     """
-<<<<<<< HEAD
-    def __init__(self, kpn, platform, cfg):
-        self.kpn = kpn
-        self.platform = platform
-        self.channels = cfg['channels']
-        self.boundary_conditions = cfg['periodic_boundary_conditions']
-        self.config = cfg
-        self.p = cfg['norm_p']
-        self.num_procs = len(list(self.kpn._processes.keys()))
-        com_mapper = ComFullMapper(kpn,platform,cfg)
-        self.list_mapper = ProcPartialMapper(kpn,platform,com_mapper)
-
-=======
     def __init__(self, kpn, platform,channels=False,periodic_boundary_conditions=False,norm_p=2):
         self.kpn = kpn
         self.platform = platform
@@ -175,7 +128,6 @@
     def changed_parameters(self,channels,periodic_boundary_conditions,norm_p):
         return self.channels != channels or self.boundary_conditions != periodic_boundary_conditions or self.p != norm_p
 
->>>>>>> 41793267
     def _uniform(self):
         Procs = sorted(list(self.kpn._processes.keys()))
         PEs = sorted(list(self.platform._processors.keys()))
@@ -281,15 +233,9 @@
         return self.distance(x,y)
 
     def approximate(self,x):
-<<<<<<< HEAD
-        approx = np.around(x)
-        P = len(list(self.platform._processors.keys()))
-        if self.config['periodic_boundary_conditions']:
-=======
         approx = np.rint(x).astype(int)
         P = len(list(self.platform._processors.keys()))
         if self.boundary_conditions:
->>>>>>> 41793267
             res = list(map(lambda t : t % P,approx))
         else:
             res = list(map(lambda t: max(0,min(t , P-1)), approx))
@@ -319,21 +265,13 @@
     (slightly better) tested and documented.
     """
 
-<<<<<<< HEAD
-    def __init__(self,kpn, platform, cfg):
-=======
     def __init__(self,kpn, platform):
         raise RuntimeError("represetation not properly implemented")
->>>>>>> 41793267
         self._topologyGraph = platform.to_adjacency_dict()
         M_list, self._arch_nc, self._arch_nc_inv = arch_graph_to_distance_metric(self._topologyGraph)
         M = FiniteMetricSpace(M_list)
         self.kpn = kpn
         self.platform = platform
-<<<<<<< HEAD
-        self.cfg = cfg
-=======
->>>>>>> 41793267
         d = len(kpn.processes())
         init_app_ncs(self,kpn)
         super().__init__(M,d)
@@ -381,24 +319,11 @@
     In order to work with other mappings in the same class, the methods
     allEquivalent/_allEquivalent returns for a mapping, all mappings in that class.
     """
-<<<<<<< HEAD
-    def __init__(self,kpn, platform,cfg):
-=======
     def __init__(self,kpn, platform,channels=False,periodic_boundary_conditions=False,norm_p=2,canonical_operations=True):
->>>>>>> 41793267
         self._topologyGraph = platform.to_adjacency_dict()
         self.kpn = kpn
         self.platform = platform
         self._d = len(kpn.processes())
-<<<<<<< HEAD
-        adjacency_dict, num_vertices, coloring, self._arch_nc = aut.to_labeled_edge_graph(self._topologyGraph)
-        init_app_ncs(self,kpn)
-        self._arch_nc_inv = {}
-        self.channels=False
-        self.cfg = cfg
-        com_mapper = ComFullMapper(kpn,platform,cfg)
-        self.list_mapper = ProcPartialMapper(kpn,platform,com_mapper)
-=======
         adjacency_dict, num_vertices, coloring, self._arch_nc = to_labeled_edge_graph(self._topologyGraph)
         init_app_ncs(self,kpn)
         self._arch_nc_inv = {}
@@ -408,31 +333,35 @@
         com_mapper = ComFullMapper(kpn,platform)
         self.list_mapper = ProcPartialMapper(kpn,platform,com_mapper)
         self.canonical_operations = canonical_operations
->>>>>>> 41793267
 
         for node in self._arch_nc:
             self._arch_nc_inv[self._arch_nc[node]] = node
         #TODO: ensure that nodes_correspondence fits simpleVec
 
         n = len(self.platform.processors())
-        nautygraph = pynauty.Graph(num_vertices,True,adjacency_dict, coloring)
-        autgrp_edges = pynauty.autgrp(nautygraph)
-<<<<<<< HEAD
-        autgrp, _ = aut.edge_to_node_autgrp(autgrp_edges[0],self._arch_nc)
 
         try:
             pympsym
         except NameError:
             self.sym_library = False
-            permutations_lists = map(aut.list_to_tuple_permutation,autgrp)
-            permutations = [perm.Permutation(p,n=n) for p in permutations_lists]
-            self._G = perm.PermutationGroup(permutations)
         else:
             self.sym_library = True
             if hasattr(platform, 'ag'):
                 self._ag = platform.ag
             else:
+                #only calculate this if not already present
+                nautygraph = pynauty.Graph(num_vertices, True, adjacency_dict, coloring)
+                autgrp_edges = pynauty.autgrp(nautygraph)
+                autgrp, _ = edge_to_node_autgrp(autgrp_edges[0], self._arch_nc)
                 self._ag = pympsym.ArchGraphAutomorphisms([pympsym.Perm(g) for g in autgrp])
+
+        if not self.sym_library:
+            nautygraph = pynauty.Graph(num_vertices, True, adjacency_dict, coloring)
+            autgrp_edges = pynauty.autgrp(nautygraph)
+            autgrp, _ = edge_to_node_autgrp(autgrp_edges[0], self._arch_nc)
+            permutations_lists = map(list_to_tuple_permutation,autgrp)
+            permutations = [perm.Permutation(p,n=n) for p in permutations_lists]
+            self._G = perm.PermutationGroup(permutations)
 
     def _simpleVec2Elem(self,x):
         x_ = x[:self._d]
@@ -441,46 +370,29 @@
         else:
             return self._G.tuple_normalize(x_)
 
-=======
-        autgrp, new_nodes_correspondence = edge_to_node_autgrp(autgrp_edges[0],self._arch_nc)
-        permutations_lists = map(list_to_tuple_permutation,autgrp)
-        permutations = [Permutation(p,n= n) for p in permutations_lists]
-        self._G = PermutationGroup(permutations)
-
     def changed_parameters(self):
         return False
 
-    def _simpleVec2Elem(self,x):
-        return self._G.tuple_normalize(x[:self._d])
->>>>>>> 41793267
     def _elem2SimpleVec(self,x):
         return x
 
     def _uniform(self):
         procs_only = SimpleVectorRepresentation._uniform(self)[:self._d]
-<<<<<<< HEAD
         if self.sym_library:
             return self._ag.representative(procs_only)
         else:
             return self._G.tuple_normalize(procs_only)
-=======
-        return self._G.tuple_normalize(procs_only)
->>>>>>> 41793267
 
     def uniform(self):
         return self.fromRepresentation(self._uniform())
 
     def _allEquivalent(self,x):
-<<<<<<< HEAD
         x_ = x[:self._d]
         if self.sym_library:
             return frozenset([tuple(p) for p in self._ag.orbit(x_)])
         else:
             return self._G.tuple_orbit(x_)
 
-=======
-        return self._G.tuple_orbit(x[:self._d])
->>>>>>> 41793267
     def allEquivalent(self,x):
         orbit = self._allEquivalent(x)
         res = []
@@ -490,14 +402,10 @@
         return res
 
     def toRepresentation(self,mapping):
-<<<<<<< HEAD
-        return self._simpleVec2Elem(mapping.to_list(mapping))
-=======
         return self._simpleVec2Elem(mapping.to_list())
 
     def toRepresentationNoncanonical(self,mapping):
         return SimpleVectorRepresentation.toRepresentation(self,mapping)
->>>>>>> 41793267
 
     def fromRepresentation(self,mapping):
         #Does not check if canonical. This is deliberate.
@@ -511,12 +419,6 @@
         return self.fromRepresentation(self._uniformFRomBall(p,r,npoints=npoints))
 
     def distance(self,x,y):
-<<<<<<< HEAD
-        return SimpleVectorRepresentation.distance(self,x,y)
-
-    def approximate(self,x):
-        return SimpleVectorRepresentation.approximate(self,x)
-=======
         if self.canonical_operations:
             return SimpleVectorRepresentation.distance(self, self.toRepresentation(x), self.toRepresentation(y))
         else:
@@ -548,7 +450,6 @@
     def approximate(self,x):
         approx = SimpleVectorRepresentation.approximate(self,x)
         return self._simpleVec2Elem(approx)
->>>>>>> 41793267
 
 #FIXME: UNTESTED!!
 class MetricSymmetryRepresentation(FiniteMetricSpaceLPSym, metaclass=MappingRepresentation):
@@ -563,11 +464,7 @@
         self._d = len(kpn.processes())
         M_matrix, self._arch_nc, self._arch_nc_inv = arch_graph_to_distance_metric(self._topologyGraph)
         M = FiniteMetricSpace(M_matrix)
-<<<<<<< HEAD
-        adjacency_dict, num_vertices, coloring, self._arch_nc = aut.to_labeled_edge_graph(self._topologyGraph)
-=======
         adjacency_dict, num_vertices, coloring, self._arch_nc = to_labeled_edge_graph(self._topologyGraph)
->>>>>>> 41793267
         init_app_ncs(self,kpn)
         self._arch_nc_inv = {}
         for node in self._arch_nc:
@@ -577,17 +474,10 @@
         n = len(self.platform.processors())
         nautygraph = pynauty.Graph(num_vertices,True,adjacency_dict, coloring)
         autgrp_edges = pynauty.autgrp(nautygraph)
-<<<<<<< HEAD
-        autgrp, new_nodes_correspondence = aut.edge_to_node_autgrp(autgrp_edges[0],self._arch_nc)
-        permutations_lists = map(aut.list_to_tuple_permutation,autgrp)
-        permutations = [perm.Permutation(p,n= n) for p in permutations_lists]
-        self._G = perm.PermutationGroup(permutations)
-=======
         autgrp, new_nodes_correspondence = edge_to_node_autgrp(autgrp_edges[0],self._arch_nc)
         permutations_lists = map(list_to_tuple_permutation,autgrp)
         permutations = [Permutation(p,n= n) for p in permutations_lists]
         self._G = PermutationGroup(permutations)
->>>>>>> 41793267
         FiniteMetricSpaceLPSym.__init__(self,M,self._G,self._d)
         self.p = 1
 
@@ -615,42 +505,24 @@
     and makes calculations much more efficient.
 
     """
-<<<<<<< HEAD
-    def __init__(self,kpn, platform, cfg):
-=======
     def __init__(self,kpn, platform, norm_p):
->>>>>>> 41793267
         self._topologyGraph = platform.to_adjacency_dict()
         M_matrix, self._arch_nc, self._arch_nc_inv = arch_graph_to_distance_metric(self._topologyGraph)
         self._M = FiniteMetricSpace(M_matrix)
         self.kpn = kpn
         self.platform = platform
         self._d = len(kpn.processes())
-<<<<<<< HEAD
-        self.cfg = cfg
-        self.p = cfg['norm_p']
-        com_mapper = ComFullMapper(kpn,platform,cfg)
-=======
         self.p = norm_p
         com_mapper = ComFullMapper(kpn,platform)
->>>>>>> 41793267
         self.list_mapper = ProcPartialMapper(kpn,platform,com_mapper)
         init_app_ncs(self,kpn)
         if self.p != 2:
             log.error(f"Metric space embeddings only supports p = 2. For p = 1, for example, finding such an embedding is NP-hard (See Matousek, J.,  Lectures on Discrete Geometry, Chap. 15.5)")
         MetricSpaceEmbedding.__init__(self,self._M,self._d)
         log.info(f"Found embedding with distortion: {self.distortion}")
-<<<<<<< HEAD
-        #Debug:
-        #for p in self.iotainv.keys():
-        #    for q in self.iotainv.keys():
-        #        print(lp.p_norm(np.array(p)-np.array(q),self.p))
-        #        print(self.M.D[self.iotainv[p],self.iotainv[q]])
-=======
 
     def changed_parameters(self,norm_p):
         return self.p != norm_p
->>>>>>> 41793267
 
     def _simpleVec2Elem(self,x):
         proc_vec = x[:self._d]
@@ -725,10 +597,7 @@
     and not ready for using.
     """
     def __init__(self,kpn, platform):
-<<<<<<< HEAD
-=======
         raise RuntimeError("representation not properly implemented")
->>>>>>> 41793267
         self.kpn = kpn
         self.platform = platform
         self._d = len(kpn.processes())
@@ -736,15 +605,6 @@
         init_app_ncs(self,kpn)
         n = len(self.platform.processors())
         M_matrix, self._arch_nc, self._arch_nc_inv = arch_graph_to_distance_metric(self._topologyGraph)
-<<<<<<< HEAD
-        adjacency_dict, num_vertices, coloring, self._arch_nc = aut.to_labeled_edge_graph(self._topologyGraph)
-        nautygraph = pynauty.Graph(num_vertices,True,adjacency_dict, coloring)
-        autgrp_edges = pynauty.autgrp(nautygraph)
-        autgrp, new_nodes_correspondence = aut.edge_to_node_autgrp(autgrp_edges[0],self._arch_nc)
-        permutations_lists = map(aut.list_to_tuple_permutation,autgrp)
-        permutations = [perm.Permutation(p,n= n) for p in permutations_lists]
-        self._G = perm.PermutationGroup(permutations)
-=======
         adjacency_dict, num_vertices, coloring, self._arch_nc = to_labeled_edge_graph(self._topologyGraph)
         nautygraph = pynauty.Graph(num_vertices,True,adjacency_dict, coloring)
         autgrp_edges = pynauty.autgrp(nautygraph)
@@ -752,7 +612,6 @@
         permutations_lists = map(list_to_tuple_permutation,autgrp)
         permutations = [Permutation(p,n= n) for p in permutations_lists]
         self._G = PermutationGroup(permutations)
->>>>>>> 41793267
         M = FiniteMetricSpace(M_matrix)
         self._M = FiniteMetricSpaceLPSym(M,self._G,self._d)
         self._M._populateD()
@@ -767,31 +626,3 @@
 
     def _uniform(self):
         return self.uniformVector()
-<<<<<<< HEAD
-
-class RepresentationType(Enum):
-    """Simple enum to store the different types of representations a mapping can have.
-    """
-    SimpleVector = SimpleVectorRepresentation
-    FiniteMetricSpaceLP = FiniteMetricSpaceLP
-    Symmetries = FiniteMetricSpaceSym
-    FiniteMetricSpaceLPSym = FiniteMetricSpaceLPSym
-    MetricSpaceEmbedding = MetricSpaceEmbedding
-    SymmetryEmbedding = SymmetryEmbeddingRepresentation
-
-    def getClassType(self):
-
-        if self is RepresentationType['SimpleVector']:
-            return SimpleVectorRepresentation
-        if self is RepresentationType['FiniteMetricSpaceLP']:
-            return MetricSpaceRepresentation
-        if self is RepresentationType['Symmetries']:
-            return SymmetryRepresentation
-        if self is RepresentationType['FiniteMetricSpaceLPSym']:
-            return MetricSymmetryRepresentation
-        if self is RepresentationType['MetricSpaceEmbedding']:
-            return MetricEmbeddingRepresentation
-        if self is RepresentationType['SymmetryEmbedding']:
-            return SymmetryEmbeddingRepresentation
-=======
->>>>>>> 41793267
