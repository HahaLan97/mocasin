# Copyright (C) 2018-2019 TU Dresden
# All Rights Reserved
#
# Author: Andres Goens

from enum import Enum
<<<<<<< HEAD
from numpy.random import random_integers
import numpy as np
=======
from numpy.random import randint
>>>>>>> ab399c04

try:
    import pynauty as pynauty
except:
    pass

from pykpn.common.mapping import Mapping

from .metric_spaces import FiniteMetricSpace, FiniteMetricSpaceSym, FiniteMetricSpaceLP, FiniteMetricSpaceLPSym, arch_graph_to_distance_metric
from .embeddings import MetricSpaceEmbedding, DEFAULT_DISTORTION
import pykpn.representations.automorphisms as aut
import pykpn.representations.permutations as perm
import pykpn.util.random_distributions.lp as lp
from pykpn.util import logging
log = logging.getLogger(__name__)

class MappingRepresentation(type):
    """Metaclass managing the representation of mappings. 
       We want to have only one object representing the mapping space,
       even if we have different mappings in that representation. 
       Currently, only a single space will be allowed for all
       mappings of a single representation, so this metaclass essentially
       defines a Singleton for every representation type.
    """
    _instances = {}
    def __call__(cls, *args, **kwargs):
        #print(str(cls) + " is being called")
        if cls not in cls._instances:
            cls._instances[cls] = super(MappingRepresentation,cls).__call__(*args, **kwargs)
            cls._instances[cls]._representationType = cls
        return cls._instances[cls]

def toRepresentation(representation,mapping): #this could also be in some base class?
  return representation.simpleVec2Elem(mapping.to_list())

def init_app_ncs(self,kpn):
    n = 0
    self._app_nc = {}
    self._app_nc_inv = {}
    for proc in self.kpn.processes():
        self._app_nc[n] = proc
        self._app_nc_inv[proc] = n

class SimpleVectorRepresentation(metaclass=MappingRepresentation):
    def __init__(self, kpn, platform):
        self.kpn = kpn
        self.platform = platform
    def uniform(self):
<<<<<<< HEAD
      Procs = list(self.kpn._processes.keys())
      PEs = list(self.platform._processors.keys())
      pe_mapping = list(random_integers(0,len(PEs)-1,size=len(Procs)))
      return self.randomPrimitives(pe_mapping)
    def randomPrimitives(self,pe_mapping):
      Procs = list(self.kpn._processes.keys())
      PEs = list(self.platform._processors.keys())
      CPs = list(self.platform._primitives.keys())
      res = pe_mapping[:len(Procs)]
      for c in self.kpn.channels():
        suitable_primitives = []
        for p in self.platform.primitives():
                    #assert: len([..]) list in next line == 1
          src_proc_idx = [i for i,x in enumerate(Procs) if x == c.source.name][0]
          src_pe_name = PEs[res[src_proc_idx]]
          src = self.platform.find_processor(src_pe_name)
          sink_procs_idxs = [i for i,x in enumerate(Procs) if x in [snk.name for snk in c.sinks]]
          try:
            sink_pe_names = [PEs[res[s]] for s in sink_procs_idxs]
          except:
            log.error(f"Invalid mapping: {res} \n PEs: {PEs},\n sink_procs_idxs: {sink_procs_idxs}\n")
          sinks = [self.platform.find_processor(snk) for snk in sink_pe_names]
          if p.is_suitable(src,sinks):
            suitable_primitives.append(p)
        primitive = suitable_primitives[random_integers(0,len(suitable_primitives)-1)].name
        primitive_idx = [i for i,x in enumerate(CPs) if x == primitive][0]
        res.append(primitive_idx)
      return res
=======
            Procs = list(self._kpn._processes.keys())
            PEs = list(self._platform._processors.keys())
            CPs = list(self._platform._primitives.keys())
            res = list(randint(0,len(PEs),size=len(Procs)))
            for c in self._kpn.channels():
                suitable_primitives = []
                for p in self._platform.primitives():
                    #assert: len([..]) list in next line == 1
                    src_proc_idx = [i for i,x in enumerate(Procs) if x == c.source.name][0]
                    src_pe_name = PEs[res[src_proc_idx]]
                    src = self._platform.find_processor(src_pe_name)
                    sink_procs_idxs = [i for i,x in enumerate(Procs) if x in [snk.name for snk in c.sinks]]
                    sink_pe_names = [PEs[res[s]] for s in sink_procs_idxs]
                    sinks = [self._platform.find_processor(snk) for snk in sink_pe_names]
                    if p.is_suitable(src,sinks):
                        suitable_primitives.append(p)
                primitive = suitable_primitives[randint(0,len(suitable_primitives))].name
                primitive_idx = [i for i,x in enumerate(CPs) if x == primitive][0]
                res.append(primitive_idx)
            return res
>>>>>>> ab399c04

    def simpleVec2Elem(self,x):
        return x
    def elem2SimpleVec(self,x):
        return x
    def uniformFromBall(self,p,r,npoints=1):
      Procs = list(self.kpn._processes.keys())
      PEs = list(self.platform._processors.keys())
      P = len(PEs)
      res = []
      def _round(point):
        #perodic boundary conditions
        return int(round(point) % P)
        #if point > P-1:
        #  return P-1
        #elif point < 0:
        #  return 0
        #else:
        
      for _ in range(npoints):
        v = list(map(_round,(np.array(p[:len(Procs)]) + np.array(r*lp.uniform_from_p_ball(p=1,n=len(Procs)))).tolist()))
        res.append(self.randomPrimitives(v))
      log.debug(f"unfiorm from ball: {res}")
      return res
      
class MetricSpaceRepresentation(FiniteMetricSpaceLP, metaclass=MappingRepresentation):
    def __init__(self,kpn, platform, p=1):
        self._topologyGraph = platform.to_adjacency_dict()
        M_list, self._arch_nc, self._arch_nc_inv = arch_graph_to_distance_metric(self._topologyGraph)
        M = FiniteMetricSpace(M_list)
        self.kpn = kpn
        self.platform = platform
        d = len(kpn.processes())
        init_app_ncs(self,kpn)
        super().__init__(M,d)
        
    def simpleVec2Elem(self,x): 
        return x

    def elem2SimpleVec(self,x):
        return x

class SymmetryRepresentation(metaclass=MappingRepresentation):
    def __init__(self,kpn, platform):
        self._topologyGraph = platform.to_adjacency_dict()
        self.kpn = kpn
        self.platform = platform
        self._d = len(kpn.processes())
        adjacency_dict, num_vertices, coloring, self._arch_nc = aut.to_labeled_edge_graph(self._topologyGraph)
        init_app_ncs(self,kpn)
        self._arch_nc_inv = {}
        for node in self._arch_nc:
            self._arch_nc_inv[self._arch_nc[node]] = node
        #TODO: ensure that nodes_correspondence fits simpleVec
            
        n = len(self.platform.processors())
        nautygraph = pynauty.Graph(num_vertices,True,adjacency_dict, coloring)
        autgrp_edges = pynauty.autgrp(nautygraph)
        autgrp, new_nodes_correspondence = aut.edge_to_node_autgrp(autgrp_edges[0],self._arch_nc)
        permutations_lists = map(aut.list_to_tuple_permutation,autgrp)
        permutations = [perm.Permutation(p,n= n) for p in permutations_lists]
        self._G = perm.PermutationGroup(permutations)
        
    def simpleVec2Elem(self,x): 
        return self._G.tuple_normalize(x[:self._d])
    def elem2SimpleVec(self,x):
        return x
    def uniform(self):
        procs_only = SimpleVectorRepresentation.uniform(self)[:self._d]
        return self._G.tuple_normalize(procs_only)
    def allEquivalent(self,x):
        orbit = self._G.tuple_orbit(x[:self._d])
        res = []
        for elem in orbit:
            mapping = Mapping(self.kpn, self.platform)
            mapping.from_list(list(elem))
            res.append(mapping)
        return res


#FIXME: UNTESTED!!
class MetricSymmetryRepresentation(FiniteMetricSpaceLPSym, metaclass=MappingRepresentation):
    def __init__(self,kpn, platform):
        self._topologyGraph = platform.to_adjacency_dict()
        self.kpn = kpn
        self.platform = platform
        self._d = len(kpn.processes())
        M_matrix, self._arch_nc, self._arch_nc_inv = arch_graph_to_distance_metric(self._topologyGraph)
        M = FiniteMetricSpace(M_matrix)
        adjacency_dict, num_vertices, coloring, self._arch_nc = aut.to_labeled_edge_graph(self._topologyGraph)
        init_app_ncs(self,kpn)
        self._arch_nc_inv = {}
        for node in self._arch_nc:
            self._arch_nc_inv[self._arch_nc[node]] = node
        #TODO: ensure that nodes_correspondence fits simpleVec
            
        n = len(self.platform.processors())
        nautygraph = pynauty.Graph(num_vertices,True,adjacency_dict, coloring)
        autgrp_edges = pynauty.autgrp(nautygraph)
        autgrp, new_nodes_correspondence = aut.edge_to_node_autgrp(autgrp_edges[0],self._arch_nc)
        permutations_lists = map(aut.list_to_tuple_permutation,autgrp)
        permutations = [perm.Permutation(p,n= n) for p in permutations_lists]
        self._G = perm.PermutationGroup(permutations)
        FiniteMetricSpaceLPSym.__init__(self,M,self._G,self._d)
        self.p = 1
        
        
    def simpleVec2Elem(self,x): 
        return x
    def elem2SimpleVec(self,x):
        return x
      



class MetricEmbeddingRepresentation(MetricSpaceEmbedding, metaclass=MappingRepresentation):
    def __init__(self,kpn, platform, distortion=DEFAULT_DISTORTION):
        self._topologyGraph = platform.to_adjacency_dict()
        M_matrix, self._arch_nc, self._arch_nc_inv = arch_graph_to_distance_metric(self._topologyGraph)
        self._M = FiniteMetricSpace(M_matrix)
        self.kpn = kpn
        self.platform = platform
        self._d = len(kpn.processes())
        self.p = 1
        init_app_ncs(self,kpn)
        MetricSpaceEmbedding.__init__(self,self._M,self._d,distortion)
        
    def simpleVec2Elem(self,x): 
        proc_vec = x[:self._d]
        return self.i(proc_vec)# [value for comp in self.i(x) for value in comp]

    def elem2SimpleVec(self,x):
        return self.invapprox(x)

    def uniform(self):
        return self.elem2SimpleVec(self.uniformVector())

    def uniformFromBall(self,p,r,npoints=1):
      log.debug(f"Uniform from ball with radius r={r} around point p={p}")
      point = self.simpleVec2Elem(p)
      return MetricSpaceEmbedding.uniformFromBall(self,point,r,npoints)
    
class SymmetryEmbeddingRepresentation(MetricSpaceEmbedding, metaclass=MappingRepresentation):
    def __init__(self,kpn, platform, distortion=DEFAULT_DISTORTION):
        self.kpn = kpn
        self.platform = platform
        self._d = len(kpn.processes())
        self._topologyGraph = platform.to_adjacency_dict()
        init_app_ncs(self,kpn)
        n = len(self.platform.processors())
        M_matrix, self._arch_nc, self._arch_nc_inv = arch_graph_to_distance_metric(self._topologyGraph)
        adjacency_dict, num_vertices, coloring, self._arch_nc = aut.to_labeled_edge_graph(self._topologyGraph)
        nautygraph = pynauty.Graph(num_vertices,True,adjacency_dict, coloring)
        autgrp_edges = pynauty.autgrp(nautygraph)
        autgrp, new_nodes_correspondence = aut.edge_to_node_autgrp(autgrp_edges[0],self._arch_nc)
        permutations_lists = map(aut.list_to_tuple_permutation,autgrp)
        permutations = [perm.Permutation(p,n= n) for p in permutations_lists]
        self._G = perm.PermutationGroup(permutations)
        M = FiniteMetricSpace(M_matrix)
        self._M = FiniteMetricSpaceLPSym(M,self._G,self._d)
        self._M._populateD()
        MetricSpaceEmbedding.__init__(self,self._M,1,distortion)
        
    def simpleVec2Elem(self,x): 
        proc_vec = x[:self._d]
        return self.i(proc_vec)# [value for comp in self.i(x) for value in comp]

    def elem2SimpleVec(self,x):
        return self.invapprox(x)

    def uniform(self):
        return self.uniformVector()
    
class RepresentationType(Enum):
    """Simple enum to store the different types of representations a mapping can have.
    """
    SimpleVector = SimpleVectorRepresentation
    FiniteMetricSpaceLP = FiniteMetricSpaceLP
    Symmetries = FiniteMetricSpaceSym
    FiniteMetricSpaceLPSym = FiniteMetricSpaceLPSym
    MetricSpaceEmbedding = MetricSpaceEmbedding
    SymmetryEmbedding = SymmetryEmbeddingRepresentation

    def getClassType(self):

        if self is RepresentationType['SimpleVector']:
            return SimpleVectorRepresentation
        if self is RepresentationType['FiniteMetricSpaceLP']:
            return MetricSpaceRepresentation
        if self is RepresentationType['Symmetries']:
            return SymmetryRepresentation
        if self is RepresentationType['FiniteMetricSpaceLPSym']:
            return MetricSymmetryRepresentation
        if self is RepresentationType['MetricSpaceEmbedding']:
            return MetricEmbeddingRepresentation
        if self is RepresentationType['SymmetryEmbedding']:
            return SymmetryEmbeddingRepresentation<|MERGE_RESOLUTION|>--- conflicted
+++ resolved
@@ -4,12 +4,8 @@
 # Author: Andres Goens
 
 from enum import Enum
-<<<<<<< HEAD
-from numpy.random import random_integers
 import numpy as np
-=======
 from numpy.random import randint
->>>>>>> ab399c04
 
 try:
     import pynauty as pynauty
@@ -58,10 +54,9 @@
         self.kpn = kpn
         self.platform = platform
     def uniform(self):
-<<<<<<< HEAD
       Procs = list(self.kpn._processes.keys())
       PEs = list(self.platform._processors.keys())
-      pe_mapping = list(random_integers(0,len(PEs)-1,size=len(Procs)))
+      pe_mapping = list(randint(0,len(PEs),size=len(Procs)))
       return self.randomPrimitives(pe_mapping)
     def randomPrimitives(self,pe_mapping):
       Procs = list(self.kpn._processes.keys())
@@ -83,32 +78,10 @@
           sinks = [self.platform.find_processor(snk) for snk in sink_pe_names]
           if p.is_suitable(src,sinks):
             suitable_primitives.append(p)
-        primitive = suitable_primitives[random_integers(0,len(suitable_primitives)-1)].name
+        primitive = suitable_primitives[randint(0,len(suitable_primitives))].name
         primitive_idx = [i for i,x in enumerate(CPs) if x == primitive][0]
         res.append(primitive_idx)
       return res
-=======
-            Procs = list(self._kpn._processes.keys())
-            PEs = list(self._platform._processors.keys())
-            CPs = list(self._platform._primitives.keys())
-            res = list(randint(0,len(PEs),size=len(Procs)))
-            for c in self._kpn.channels():
-                suitable_primitives = []
-                for p in self._platform.primitives():
-                    #assert: len([..]) list in next line == 1
-                    src_proc_idx = [i for i,x in enumerate(Procs) if x == c.source.name][0]
-                    src_pe_name = PEs[res[src_proc_idx]]
-                    src = self._platform.find_processor(src_pe_name)
-                    sink_procs_idxs = [i for i,x in enumerate(Procs) if x in [snk.name for snk in c.sinks]]
-                    sink_pe_names = [PEs[res[s]] for s in sink_procs_idxs]
-                    sinks = [self._platform.find_processor(snk) for snk in sink_pe_names]
-                    if p.is_suitable(src,sinks):
-                        suitable_primitives.append(p)
-                primitive = suitable_primitives[randint(0,len(suitable_primitives))].name
-                primitive_idx = [i for i,x in enumerate(CPs) if x == primitive][0]
-                res.append(primitive_idx)
-            return res
->>>>>>> ab399c04
 
     def simpleVec2Elem(self,x):
         return x
