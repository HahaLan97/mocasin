--- conflicted
+++ resolved
@@ -101,20 +101,13 @@
     interface, but they are provided in case they prove useful, when you know
     what you are doing.
     """
-<<<<<<< HEAD
     def __init__(self, kpn, platform,cfg):
         self.kpn = kpn
         self.platform = platform
         self.channels=cfg['channels']
         self.boundary_conditions = cfg['periodic_boundary_conditions']
-=======
-    def __init__(self, kpn, platform,config,channels=False):
-        self.kpn = kpn
-        self.platform = platform
-        self.channels=channels
-        self.config = config
-        self.p = config['norm_p']
->>>>>>> 2024bb85
+        self.config = cfg
+        self.p = cfg['norm_p']
         self.num_procs = len(list(self.kpn._processes.keys()))
         com_mapper = ComFullMapper(kpn,platform,cfg)
         self.list_mapper = ProcPartialMapper(kpn,platform,com_mapper)
