--- conflicted
+++ resolved
@@ -114,15 +114,14 @@
         self.list_mapper = ProcPartialMapper(kpn,platform,com_mapper)
 
     def _uniform(self):
-<<<<<<< HEAD
-        Procs = list(self.kpn._processes.keys())
-        PEs = list(self.platform._processors.keys())
+        Procs = sorted(list(self.kpn._processes.keys()))
+        PEs = sorted(list(self.platform._processors.keys()))
         pe_mapping = list(randint(0,len(PEs),size=len(Procs)))
         return SimpleVectorRepresentation.randomPrimitives(self,pe_mapping)
     def randomPrimitives(self,pe_mapping):
-        Procs = list(self.kpn._processes.keys())
-        PEs = list(self.platform._processors.keys())
-        CPs = list(self.platform._primitives.keys())
+        Procs = sorted(list(self.kpn._processes.keys()))
+        PEs = sorted(list(self.platform._processors.keys()))
+        CPs = sorted(list(self.platform._primitives.keys()))
         res = pe_mapping[:len(Procs)]
         for c in self.kpn.channels():
             suitable_primitives = []
@@ -143,37 +142,6 @@
             primitive_idx = [i for i,x in enumerate(CPs) if x == primitive][0]
             res.append(primitive_idx)
         return res
-=======
-      Procs = sorted(list(self.kpn._processes.keys()))
-      PEs = sorted(list(self.platform._processors.keys()))
-      pe_mapping = list(randint(0,len(PEs),size=len(Procs)))
-      return SimpleVectorRepresentation.randomPrimitives(self,pe_mapping)
-
-    def randomPrimitives(self,pe_mapping):
-      Procs = sorted(list(self.kpn._processes.keys()))
-      PEs = sorted(list(self.platform._processors.keys()))
-      CPs = sorted(list(self.platform._primitives.keys()))
-      res = pe_mapping[:len(Procs)]
-      for c in self.kpn.channels():
-        suitable_primitives = []
-        for p in self.platform.primitives():
-                    #assert: len([..]) list in next line == 1
-          src_proc_idx = [i for i,x in enumerate(Procs) if x == c.source.name][0]
-          src_pe_name = PEs[res[src_proc_idx]]
-          src = self.platform.find_processor(src_pe_name)
-          sink_procs_idxs = [i for i,x in enumerate(Procs) if x in [snk.name for snk in c.sinks]]
-          try:
-            sink_pe_names = [PEs[res[s]] for s in sink_procs_idxs]
-          except:
-            log.error(f"Invalid mapping: {res} \n PEs: {PEs},\n sink_procs_idxs: {sink_procs_idxs}\n")
-          sinks = [self.platform.find_processor(snk) for snk in sink_pe_names]
-          if p.is_suitable(src,sinks):
-            suitable_primitives.append(p)
-        primitive = suitable_primitives[randint(0,len(suitable_primitives))].name
-        primitive_idx = [i for i,x in enumerate(CPs) if x == primitive][0]
-        res.append(primitive_idx)
-      return res
->>>>>>> bc6ac262
 
     def uniform(self):
         return self.fromRepresentation(self._uniform())
@@ -207,15 +175,6 @@
         res = []
         def _round(point):
             #perodic boundary conditions
-<<<<<<< HEAD
-            return int(round(point) % P)
-            #if point > P-1:
-            #  return P-1
-            #elif point < 0:
-            #  return 0
-            #else:
-
-=======
             rounded = int(round(point) % P)
             if self.boundary_conditions:
                 return rounded
@@ -226,8 +185,7 @@
                    return 0
                 else:
                     return rounded
-          
->>>>>>> bc6ac262
+
         center = p[:len(Procs)]
         for _ in range(npoints):
             if simple:
@@ -237,13 +195,8 @@
                     offset.append(randint(-radius,radius))
 
             else:
-<<<<<<< HEAD
-                offset = r * lp.uniform_from_p_ball(p=1,n=len(Procs))
-            real_point = (np.array(center) + np.array(offset)).tolist()
-=======
                 offset = r * lp.uniform_from_p_ball(p=self.p,n=len(Procs))
             real_point = (np.array(center) + np.array(offset)).tolist() 
->>>>>>> bc6ac262
             v = list(map(_round,real_point))
 
             if self.channels:
@@ -510,7 +463,6 @@
         return self.fromRepresentation(np.array(self.uniformVector()).flatten())
 
     def _uniformFromBall(self,p,r,npoints=1):
-<<<<<<< HEAD
         log.debug(f"Uniform from ball with radius r={r} around point p={p}")
         #print(f"point of type {type(p)} and shape {p.shape}")
         point = []
@@ -521,18 +473,6 @@
         results = list(map(lambda x : np.array(list(np.array(x).flat)),results_raw))
         #print(f"results uniform from ball: {results}")
         return results
-=======
-      log.debug(f"Uniform from ball with radius r={r} around point p={p}")
-      #print(f"point of type {type(p)} and shape {p.shape}")
-      point = []
-      for i in range(self._d):
-          val = []
-          point.append(list(p)[self.k*i:self.k*(i+1)])
-      results_raw = MetricSpaceEmbedding.uniformFromBall(self,point,r,npoints)
-      results = list(map(lambda x : np.array(list(np.array(x).flat)),results_raw))
-      #print(f"results uniform from ball: {results}")
-      return results
->>>>>>> bc6ac262
 
     def uniformFromBall(self,p,r,npoints=1):
         log.debug(f"Uniform from ball with radius r={r} around point p={p}")
