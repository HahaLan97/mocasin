#!/usr/bin/python
import re
import sys
import json
import logging
import argparse

from . import dc_oracle
from . import dc_sample
from . import dc_volume
from . import perturbationManager as p
from pykpn.util import logging
from pykpn.util import plot # t-SNE plotting stuff
import numpy as np
import matplotlib.pyplot as plt
from ... import representations as reps
from pykpn.representations.representations import RepresentationType

from pykpn.util import logging

log = logging.getLogger(__name__)

class ThingPlotter(object):
    def plot_samples(self,samples, config):
        """ Plot sample points of the from [(x1,x2,...,xn), Boolean] """
        for _sample in samples:
            if samples[_sample]:
                plt.plot(_sample[0], _sample[1],"o", color='b')
            else:
                plt.plot(_sample[0], _sample[1],"o", color='r')
        plt.xticks(range(0, config.max_pe, 1))
        plt.yticks(range(0, config.max_pe, 1))
        center_x = sorted(pert_res_list)
        plt.show()

    def plot_curve(self, data, config):
        interval = int(config.max_samples/10)
        for _j in range(0, config.max_samples, 1):
            plt.plot(_j, data[_j],"o", color='b')
        plt.xticks(range(0, config.max_samples, interval))
        plt.yticks(np.arange(0, 1, 0.1))
        plt.show()

    def plot_perturbations(sef, pert_res_list):
        # the first list element is the center
        x = []
        y = []
        for i,p in enumerate(sorted(pert_res_list, reverse=True)):
            if p is pert_res_list[0]:
                center_x = i
                break
                
        center_y = pert_res_list[0]
        for i,p in enumerate(sorted(pert_res_list, reverse=True)):
            x.append(i)
            y.append(p)

        plt.scatter(x,y)
        plt.scatter(center_x, center_y, color='r')
        plt.xlabel("Mappings")
        plt.ylabel("Perturbations Passed")
        plt.show()

class DesignCentering(object):

    def __init__(self, init_vol, distr, oracle, representation):
        np.random.seed(oracle.config.random_seed)
        type(self).distr = distr
        type(self).vol = init_vol
        type(self).oracle = oracle
        type(self).samples = {}
        type(self).representation = representation
        type(self).p_value = self.__adapt_poly(oracle.config.hitting_probability, oracle.config.deg_p_polynomial)
        type(self).s_value = self.__adapt_poly(oracle.config.step_width, oracle.config.deg_s_polynomial)

    def __adapt_poly(self, support_values, deg):
        tp = ThingPlotter()
        num = len(support_values)
        x_interval = (type(self).oracle.config.max_samples/(num - 1))
        x = []
        y = []
        ret = []
        for _i in range(0,num,1):
            x.append(_i * x_interval)
            y.append(support_values[_i])
        coeff = np.polyfit(x, y, deg)
        poly = np.poly1d(coeff)
        for _j in range(0, type(self).oracle.config.max_samples, 1):
            ret.append(poly(_j))
        if (type(self).oracle.config.show_polynomials):
            tp.plot_curve(ret, type(self).oracle.config)
        return ret

    def __has_duplicate(self, samples):
        seen = set()
        uniq_samples = []
        for s in samples:
            s = s.sample2simpleTuple()
            if s not in seen:
                seen.add(s)
                uniq_samples.append(s)
        return len(uniq_samples)

    def ds_explore(self):
        """ explore design space (main loop of the DC algorithm) """

        center_history = []
        for i in range(0, type(self).oracle.config.max_samples, type(self).oracle.config.adapt_samples):
            s = dc_sample.SampleGen(self.representation, type(self).oracle.config)
            
            log.debug("dc: Current iteration {}".format(i))
            s_set = dc_sample.SampleSet()
<<<<<<< HEAD
            samples = s.gen_samples_in_ball(type(self).vol, type(self).distr, nsamples=type(self).oracle.config.adapt_samples)
            #print(samples)
            #print(str([s.sample for s in samples]))

            #serial
            #for s in samples:
            #    s.feasible = type(self).oracle.validate(s) #validate one sample
            #parallel

            #generate mapping from sample
            #for s in samples:
            #    m = genenrate_mapping(s)
            #    mappings.append(m)

=======
            samples = s.gen_samples_in_ball(type(self).vol, type(self).distr, nsamples=type(self).oracle.config[1].adapt_samples)
            dup = type(self).oracle.config[1].adapt_samples - self.__has_duplicate(samples)
            if dup > 0:
                log.warning("DC: Sample-list of {} elements has {} duplicates.".format(type(self).oracle.config[1].adapt_samples, dup))
            
>>>>>>> d61e6372
            #put samples as paramater in simulation
            log.info("dc: Input samples:\n {} ".format(samples))
            samples = type(self).oracle.validate_set(samples) # validate multiple samples
            log.info("dc: Output samples:\n {}".format(samples))

            s_set.add_sample_list(samples)
            s_set.add_sample_group(samples)

            log.debug("dc: Output fesaible samples:\n {}".format(s_set.get_feasible()))
            old_center = type(self).vol.center
            center = type(self).vol.adapt_center(s_set)
            center = list(map(int, center))
            center_history.append(dc_sample.Sample(sample = center,representation=self.representation))
           # if not type(self).oracle.validate(dc_sample.GeometricSample(center)): #this breaks the rest!
           #     c_cur = dc_sample.GeometricSample(center)
           #     c_old = dc_sample.GeometricSample(old_center)
           #     new_center = type(self).vol.correct_center(s_set, c_cur, c_old)
           #     print("Correction of infeasible center: {} take {} instead".format(center, new_center))
            cur_p = type(self).vol.adapt_volume(s_set, type(self).p_value[i], type(self).s_value[i])
            log.debug("dc: center: {} radius: {:f} p: {}".format(type(self).vol.center, type(self).vol.radius, cur_p))

        #modify last sample
        #TODO build mapping from center (this destroys parallel execution)
        center_sample = dc_sample.Sample(sample=center,representation=self.representation)
<<<<<<< HEAD
        center_sample_list = []
        center_sample_list.append(center_sample)
        center_res_sample = type(self).oracle.validate_set(center_sample_list)
        if self.oracle.config.visualize_mappings:
            if(self.oracle.config.keep_metrics):

                self.visualize_mappings(s_set.sample_groups, type(self).oracle.config.adapt_samples, center_history)
=======
        center_sample_result = type(self).oracle.validate_set([center_sample])
        if self.oracle.config[1].visualize_mappings:
            if(self.oracle.config[1].keep_metrics):
                self.visualize_mappings(s_set.sample_groups, type(self).oracle.config[1].adapt_samples, center_history)
>>>>>>> d61e6372
            else:
                self.visualize_mappings(s_set.sample_groups)
        log.debug("dc: center sample: {} {} {}".format(str(center_sample_result), str(center_sample), str(center)))
        return center_sample_result[0]
    
    def visualize_mappings(self, sample_groups, tick=0, center_history=[]):
        # put all evaluated samples in a big array
        mappings = []
        exec_times = []

        history = type(self).oracle.validate_set(center_history)
        for h in history:
            mappings.append(h.getSimContext().app_contexts[0].mapping)
            exec_times.append(0)

        log.debug("dc: samples to visualize: {}".format(str(sample_groups)))
        c = 0
        for g in sample_groups:
            c = c + 0.1
            for s in g:
                mappings.append(s.getSimContext().app_contexts[0].mapping)
                exec_times.append(float(s.getSimContext().exec_time / 1000000000.0))
                #exec_times.append(float(c))

        log.info("==== Drawing Mapping Space ====")
        # it seems there are samples inside
        #plot.visualize_mapping_space(mappings, exec_times)
        
        thresholds = []
        #>>> visualize feasibility threshold in T-sne
        #for e in exec_times:
        #    if e < conf.threshold:
        #        thresholds.append(1)
        #    else:
        #        thresholds.append(0)
        #thresholds[-1] = 0.5
        #>>> visualize ARM usage in T-sne
        for m in mappings:
            pes_list = list(m.platform.processors())
            procs_list = m.kpn.processes()

            # map PEs to an integer
            #pes = {}
            #for i, pe in enumerate(pes_list):
            #    pes[pe.name] = i
            res = []
            for proc in procs_list:
                res.append(m.affinity(proc).name)

            log.debug("dc: results {}".format(str(res)))
            if "ARM0" in res or "ARM1" in res:
                thresholds.append(1)
            elif "ARM0" in res and "ARM1" in res and "E00" in res:
                thresholds.append(0.8)
            elif "ARM0" in res and "ARM1" in res and  "E01" in res:
                thresholds.append(0.6)
            else:
                thresholds.append(0)
        thresholds[-1] = 0.5
        #print("thresholds: {}".format(thresholds))
        plot.visualize_mapping_space(mappings, exec_times, None, RepresentationType[self.oracle.config.representation], tick, len(center_history))

# run script with config file:
# ./dc_run ~/misc_code/kpn-apps/audio_filter/parallella/config.ini<|MERGE_RESOLUTION|>--- conflicted
+++ resolved
@@ -110,28 +110,11 @@
             
             log.debug("dc: Current iteration {}".format(i))
             s_set = dc_sample.SampleSet()
-<<<<<<< HEAD
             samples = s.gen_samples_in_ball(type(self).vol, type(self).distr, nsamples=type(self).oracle.config.adapt_samples)
-            #print(samples)
-            #print(str([s.sample for s in samples]))
-
-            #serial
-            #for s in samples:
-            #    s.feasible = type(self).oracle.validate(s) #validate one sample
-            #parallel
-
-            #generate mapping from sample
-            #for s in samples:
-            #    m = genenrate_mapping(s)
-            #    mappings.append(m)
-
-=======
-            samples = s.gen_samples_in_ball(type(self).vol, type(self).distr, nsamples=type(self).oracle.config[1].adapt_samples)
-            dup = type(self).oracle.config[1].adapt_samples - self.__has_duplicate(samples)
+            dup = type(self).oracle.config.adapt_samples - self.__has_duplicate(samples)
             if dup > 0:
-                log.warning("DC: Sample-list of {} elements has {} duplicates.".format(type(self).oracle.config[1].adapt_samples, dup))
+                log.warning("DC: Sample-list of {} elements has {} duplicates.".format(type(self).oracle.config.adapt_samples, dup))
             
->>>>>>> d61e6372
             #put samples as paramater in simulation
             log.info("dc: Input samples:\n {} ".format(samples))
             samples = type(self).oracle.validate_set(samples) # validate multiple samples
@@ -156,20 +139,10 @@
         #modify last sample
         #TODO build mapping from center (this destroys parallel execution)
         center_sample = dc_sample.Sample(sample=center,representation=self.representation)
-<<<<<<< HEAD
-        center_sample_list = []
-        center_sample_list.append(center_sample)
-        center_res_sample = type(self).oracle.validate_set(center_sample_list)
+        center_sample_result = type(self).oracle.validate_set([center_sample])
         if self.oracle.config.visualize_mappings:
             if(self.oracle.config.keep_metrics):
-
                 self.visualize_mappings(s_set.sample_groups, type(self).oracle.config.adapt_samples, center_history)
-=======
-        center_sample_result = type(self).oracle.validate_set([center_sample])
-        if self.oracle.config[1].visualize_mappings:
-            if(self.oracle.config[1].keep_metrics):
-                self.visualize_mappings(s_set.sample_groups, type(self).oracle.config[1].adapt_samples, center_history)
->>>>>>> d61e6372
             else:
                 self.visualize_mappings(s_set.sample_groups)
         log.debug("dc: center sample: {} {} {}".format(str(center_sample_result), str(center_sample), str(center)))
