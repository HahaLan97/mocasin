# Copyright (C) 2017-2019 TU Dresden
# All Rights Reserved
#
# Authors: Gerald Hempel, Andres Goens

import traceback
import pint
import hydra
from sys import exit

from copy import deepcopy
from pykpn.mapper.partial import ProcPartialMapper, ComPartialMapper
from pykpn.mapper.random import RandomPartialMapper
from pykpn.mapper import utils
from pykpn.simulate import KpnSimulation


from pykpn.util import logging

log = logging.getLogger(__name__)


# https://stackoverflow.com/questions/4984647/accessing-dict-keys-like-an-attribute
class AttrDict(dict):
    def __init__(self, *args, **kwargs):
        super(AttrDict, self).__init__(*args, **kwargs)
        self.__dict__ = self


class Oracle(object):
    def __init__(self, oracle_type, kpn=None,
                                    platform=None,
                                    trace_generator=None,
                                    threshold=None,
                                    threads=None,
                                    seed=None):

        #self.config = AttrDict(config)
        self.oracle_type = oracle_type

        if oracle_type == "TestSet":
            type(self).oracle = TestSet()
        elif oracle_type == "TestTwoPrKPN":
            type(self).oracle = TestTwoPrKPN()
        elif oracle_type == "simulation":
            type(self).oracle = Simulation(kpn, platform, trace_generator, threshold, threads, seed)
        else:
             log.error("Error, unknown oracle:" + oracle_type)
             exit(1)

    def validate(self, sample):
        """ check whether a single sample is feasible """
        res = type(self).oracle.is_feasible(sample.sample2simpleTuple)

    def validate_set(self, samples):
        """ check whether a set of samples is feasible """
        # extra switch for evaluation of static sets vs. simulation
        res = []
        self.oracle.prepare_sim_contexts_for_samples(samples)

        for s in samples:
            mapping = tuple(s.getMapping().to_list())
            if mapping in self.oracle.cache:
                log.debug(f"skipping simulation for mapping {mapping}: cached.")
                s.sim_context.exec_time = self.oracle.cache[mapping]

        if self.oracle_type != "simulation":
            for s in samples:
                res.append(type(self).oracle.is_feasible(s.sample2simpleTuple))
        else:
            res = type(self).oracle.is_feasible(samples)

        return res

class OracleFromHydra(Oracle):
    def __init__(self, config, kpn=None, platform=None, trace_generator=None, threshold=None, threads=None, seed=None):
        oracle_type = config['oracle']

        if not kpn:
            kpn = hydra.utils.instantiate(config['kpn'])

        if not platform:
            platform = hydra.utils.instantiate(config['platform'])

        if not trace_generator:
            trace_generator = hydra.utils.instantiate(config['trace'])

        if not threshold:
            threshold = config['threshold']

        if not threads:
            threads = config['threads']

        if not seed:
            seed = config['random_seed']

        super(OracleFromHydra, self).__init__(oracle_type, kpn, platform, trace_generator, threshold, threads, seed)

class Simulation(object):
    """ simulation code """
    def __init__(self, kpn, platform, trace_generator, threshold, threads, seed):
        self.kpn = kpn
        self.platform = platform
        self.trace_generator = trace_generator
        self.randMapGen = RandomPartialMapper(self.kpn, self.platform, seed)
        self.comMapGen = ComPartialMapper(self.kpn, self.platform, self.randMapGen)
        self.dcMapGen = ProcPartialMapper(self.kpn, self.platform, self.comMapGen)
        self.threads = threads
        self.threshold = threshold
        self.cache = {}
        self.total_cached = 0

    def prepare_sim_contexts_for_samples(self, samples):
        """ Prepare simualtion/application context and mapping for a each element in `samples`. """
        
        # Create a list of 'simulation contexts'. 
        # These can be later executed by multiple worker processes.
        simulation_contexts = []

        for i in range(0, len(samples)):
            log.debug("Using simcontext no.: {} {}".format(i, samples[i]))
            # create a simulation context
            mapping = self.dcMapGen.generate_mapping(list(map(int, samples[i].sample2simpleTuple())))
            sim_context = self.prepare_sim_context(mapping)
            samples[i].setSimContext(sim_context)

<<<<<<< HEAD
    def prepare_sim_context(self, mapping):
        sim_context = SimulationContext(self.platform)

        # create the application contexts
        app_context = ApplicationContext(self.kpn)
        app_context.start_time = 0

        # generate a mapping for the given sample
        app_context.mapping = self.dcMapGen.generate_mapping(mapping.to_list())


        #reset and copy trace generator to ensure that each sim_context has its own
        #fresh generator object
        self.trace_generator.reset()
        app_context.trace_reader = deepcopy(self.trace_generator)

        log.debug("Mapping toList: {}".format(app_context.mapping.to_list()))
        sim_context.app_contexts.append(app_context)

=======
    def prepare_sim_context(self,mapping):
        sim_mapping = self.dcMapGen.generate_mapping(mapping.to_list())
        trace = hydra.utils.instantiate(self.sim_config['trace'])
        sim_context = KpnSimulation(self.platform, self.kpn, sim_mapping, trace)
        log.debug("Mapping toList: {}".format(sim_mapping.to_list()))
>>>>>>> 740a4773
        return sim_context

    def is_feasible(self, samples):
        """ Checks if a set of samples is feasible in context of a given timing threshold.
            
        Trigger the simulation on 4 for parallel jobs and process the resulting array 
        of simulation results according to the given threshold.
        """
        results = []
        # run simulations and search for the best mapping
        if len(samples) > 1 and self.threads > 1:
            # run parallel simulation for more than one sample in samples list
            from multiprocessing import Pool
            log.debug("Running parallel simulation for {} samples".format(len(samples)))
            pool = Pool(processes=self.threads, maxtasksperchild=100)
            results = list(pool.map(self.run_simulation, samples, chunksize=self.threads))
        else:
            # results list of simulation contexts
            log.debug("Running single simulation")
            results = list(map(self.run_simulation, samples))
        
        #find runtime from results
        exec_times = [] #in ps
        for r in results:
            exec_times.append(float(r.sim_context.exec_time))
        
        feasible = []
        for r in results:
            assert r.sim_context.exec_time is not None
            ureg = pint.UnitRegistry()
            threshold = ureg(self.threshold).to(ureg.ps).magnitude

            if r.sim_context.exec_time > threshold:
                r.setFeasibility(False)
                feasible.append(False)
            else:
                r.setFeasibility(True)
                feasible.append(True)

        log.debug("Exec.-Times: {} Feasible: {}".format(exec_times, feasible))
        # return samples with the according sim context 
        return results

    def run_simulation(self, sample):
        #do simulation requires sim_context
        if sample.sim_context.exec_time is not None:
            self.total_cached += 1
            return sample
        try:
            utils.run_simulation(sample.sim_context)

            #add to cache
            mapping = tuple(sample.getMapping().to_list())
            self.cache[mapping] = sample.sim_context.exec_time

        except Exception as e:
            log.debug("Exception in Simulation: {}".format(str(e)))
            traceback.print_exc()
            #log.exception(str(e))
            if hasattr(e, 'details'):
                log.info(e.details())
        return sample

# This is a temporary test class
class TestSet(object):
    # specify a fesability test set
    def is_feasible(self, s):
        """ test oracle function (2-dim) """
        #print("oracle for: " + str(s))
        if (len(s) != 2):
            log.error("test oracle requires a dimension of 2\n")
            exit(1)
        x = s[0]
        y = s[1]
        if ((x in range(1,3)) and (y in range(1,3))): # 1<=x<=2 1<=y<=2
            return True
        if ((x in range(1,4)) and (y in range(13,15))):
            return True
        if ((x in range(9,11)) and (y in range(9,11))):
            return False
        if ((x in range(7,13)) and (y in range(7,13))):
            return True
        else:
            return False


class TestTwoPrKPN():
    def is_feasible(self,s):
         """ test oracle function (2-dim) """
         if (len(s) != 2):
              log.error("test oracle requires a dimension of 2\n")
              exit(1)
         x = s[0]
         y = s[1]
         if x == y: #same PE
              return False
         elif x < 0 or x > 15 or y < 0 or y > 15: #outside of area
              #print("outside area")
              return False
         elif divmod(x,4)[0] == divmod(y,4)[0]: # same cluster
              return True
         else:
              return False
<|MERGE_RESOLUTION|>--- conflicted
+++ resolved
@@ -112,8 +112,8 @@
 
     def prepare_sim_contexts_for_samples(self, samples):
         """ Prepare simualtion/application context and mapping for a each element in `samples`. """
-        
-        # Create a list of 'simulation contexts'. 
+
+        # Create a list of 'simulation contexts'.
         # These can be later executed by multiple worker processes.
         simulation_contexts = []
 
@@ -124,39 +124,18 @@
             sim_context = self.prepare_sim_context(mapping)
             samples[i].setSimContext(sim_context)
 
-<<<<<<< HEAD
     def prepare_sim_context(self, mapping):
-        sim_context = SimulationContext(self.platform)
-
-        # create the application contexts
-        app_context = ApplicationContext(self.kpn)
-        app_context.start_time = 0
-
-        # generate a mapping for the given sample
-        app_context.mapping = self.dcMapGen.generate_mapping(mapping.to_list())
-
-
-        #reset and copy trace generator to ensure that each sim_context has its own
-        #fresh generator object
+        sim_mapping = self.dcMapGen.generate_mapping(mapping.to_list())
         self.trace_generator.reset()
-        app_context.trace_reader = deepcopy(self.trace_generator)
-
-        log.debug("Mapping toList: {}".format(app_context.mapping.to_list()))
-        sim_context.app_contexts.append(app_context)
-
-=======
-    def prepare_sim_context(self,mapping):
-        sim_mapping = self.dcMapGen.generate_mapping(mapping.to_list())
-        trace = hydra.utils.instantiate(self.sim_config['trace'])
+        trace = deepcopy(self.trace_generator)
         sim_context = KpnSimulation(self.platform, self.kpn, sim_mapping, trace)
         log.debug("Mapping toList: {}".format(sim_mapping.to_list()))
->>>>>>> 740a4773
         return sim_context
 
     def is_feasible(self, samples):
         """ Checks if a set of samples is feasible in context of a given timing threshold.
-            
-        Trigger the simulation on 4 for parallel jobs and process the resulting array 
+
+        Trigger the simulation on 4 for parallel jobs and process the resulting array
         of simulation results according to the given threshold.
         """
         results = []
@@ -171,12 +150,12 @@
             # results list of simulation contexts
             log.debug("Running single simulation")
             results = list(map(self.run_simulation, samples))
-        
+
         #find runtime from results
         exec_times = [] #in ps
         for r in results:
             exec_times.append(float(r.sim_context.exec_time))
-        
+
         feasible = []
         for r in results:
             assert r.sim_context.exec_time is not None
@@ -191,7 +170,7 @@
                 feasible.append(True)
 
         log.debug("Exec.-Times: {} Feasible: {}".format(exec_times, feasible))
-        # return samples with the according sim context 
+        # return samples with the according sim context
         return results
 
     def run_simulation(self, sample):
