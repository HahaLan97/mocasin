--- conflicted
+++ resolved
@@ -12,7 +12,6 @@
 build
 *.o
 third_party_dependencies/pynauty-0.6/nauty/config.*
-<<<<<<< HEAD
 .project
 .pydevproject
 .settings
@@ -21,17 +20,8 @@
 *.png
 .eggs
 .coverage
-=======
-
-.project
-.pydevproject
-.settings/
-.coverage
-.eggs
 ontologies/
-# pycharm
 *.idea
 
 # default json dump
-dump.json
->>>>>>> e1e4db8c
+dump.json