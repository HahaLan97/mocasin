# Copyright (C) 2017 TU Dresden
# Licensed under the ISC license (see LICENSE.txt)
#
# Authors: Christian Menard, Andres Goens

import hydra
import logging
from mocasin.common.graph import DataflowGraph
import os

log = logging.getLogger(__name__)


def calculate_platform_embedding(cfg):
    """Calculate the embedding for a Platform Graph

<<<<<<< HEAD
    This task expects two hydra parameters to be available, for the platform and
=======
    This task two hydra parameters to be available, for the platform and
>>>>>>> ca428705
    for the representation. The representation has to be an embedding
    representation (MetricSpaceEmbedding or SymmetryEmbedding).
    The options are taken from the metric space embedding representation.
    The file is written to the path defined in the configuration under:
<<<<<<< HEAD
     `platform.embedding_json`
=======
     `platform.embedding_file`
>>>>>>> ca428705

    **Hydra Parameters**:
        * **platform:** the input platform. The task expects a configuration
          dict that can be instantiated to a
          :class:`~mocasin.common.platform.Platform` object.
        * **representation:** the mapping representation to find the embedding.
        This can be either MetricSpaceEmbedding or SymmetryEmbedding.

    """
    platform = hydra.utils.instantiate(cfg["platform"])
    json_file = cfg["platform"]["embedding_json"]
    if json_file is not None and os.path.exists(json_file):
        log.info("JSON file already found. Removing and recalculating")
        os.remove(json_file)
    elif json_file is None:
        log.warning(
            "No path specified for storing the file. Embedding won't be stored."
            "\n You can specify it with: platform.embedding_json "
            "= <output-file-path>"
        )
    if (
        cfg["representation"]._target_
        != "mocasin.representations.MetricEmbeddingRepresentation"
        and cfg["representation"]._target_
        != "mocasin.representations.SymmetryEmbedding"
    ):
        raise RuntimeError(
<<<<<<< HEAD
            "The calculate platform embedding task needs to be called "
            "w/ the MetricSpaceEmbedding or SymmetryEmbedding representation."
=======
            f"The enumerate equvialent task needs to be called "
            f"w/ the MetricSpaceEmbedding or SymmetryEmbedding representation."
>>>>>>> ca428705
            f" Called with {cfg['representation']._target_}"
        )
    graph = DataflowGraph(name="EmptyGraph")
    representation = hydra.utils.instantiate(
        cfg["representation"], graph, platform
    )
    out_filename = str(cfg["out_file"])
    representation.dump_json(out_filename)<|MERGE_RESOLUTION|>--- conflicted
+++ resolved
@@ -14,20 +14,12 @@
 def calculate_platform_embedding(cfg):
     """Calculate the embedding for a Platform Graph
 
-<<<<<<< HEAD
     This task expects two hydra parameters to be available, for the platform and
-=======
-    This task two hydra parameters to be available, for the platform and
->>>>>>> ca428705
     for the representation. The representation has to be an embedding
     representation (MetricSpaceEmbedding or SymmetryEmbedding).
     The options are taken from the metric space embedding representation.
     The file is written to the path defined in the configuration under:
-<<<<<<< HEAD
      `platform.embedding_json`
-=======
-     `platform.embedding_file`
->>>>>>> ca428705
 
     **Hydra Parameters**:
         * **platform:** the input platform. The task expects a configuration
@@ -55,13 +47,8 @@
         != "mocasin.representations.SymmetryEmbedding"
     ):
         raise RuntimeError(
-<<<<<<< HEAD
             "The calculate platform embedding task needs to be called "
             "w/ the MetricSpaceEmbedding or SymmetryEmbedding representation."
-=======
-            f"The enumerate equvialent task needs to be called "
-            f"w/ the MetricSpaceEmbedding or SymmetryEmbedding representation."
->>>>>>> ca428705
             f" Called with {cfg['representation']._target_}"
         )
     graph = DataflowGraph(name="EmptyGraph")
