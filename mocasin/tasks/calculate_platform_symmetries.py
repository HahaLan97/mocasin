--- conflicted
+++ resolved
@@ -31,13 +31,8 @@
     """
     platform = hydra.utils.instantiate(cfg["platform"])
     log.info("start converting platform to edge graph for automorphisms.")
-<<<<<<< HEAD
     plat_graph = platform.to_adjacency_dict(include_proc_type_labels=True)
-    mpsym = cfg["mpsym"]
-=======
-    plat_graph = platform.to_adjacency_dict()
     use_mpsym = cfg["mpsym"]
->>>>>>> 5263d0f7
 
     (
         adjacency_dict,
