--- conflicted
+++ resolved
@@ -14,11 +14,8 @@
 
 import enum
 import logging
-<<<<<<< HEAD
 import more_itertools
-=======
 import weakref
->>>>>>> f50d81eb
 
 from mocasin.common.trace import SegmentType
 from mocasin.simulate.adapter import SimulateLoggerAdapter
