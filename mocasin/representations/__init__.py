# Copyright (C) 2018 TU Dresden
# Licensed under the ISC license (see LICENSE.txt)
#
# Author: Andres Goens

import numpy as np
from numpy.random import randint
from copy import copy
import random
import timeit
from os.path import exists

try:
    import pynauty as pynauty
except ModuleNotFoundError:
    pass

try:
    import mpsym
except ModuleNotFoundError:
    pass


from mocasin.mapper.partial import ProcPartialMapper, ComFullMapper

from .metric_spaces import (
    FiniteMetricSpace,
    FiniteMetricSpaceSym,
    FiniteMetricSpaceLP,
    FiniteMetricSpaceLPSym,
    arch_to_distance_metric,
)
from .embeddings import MetricSpaceEmbedding
from .automorphisms import (
    to_labeled_edge_graph,
    edge_to_node_autgrp,
    list_to_tuple_permutation,
<<<<<<< HEAD
    testSymmetries,
=======
    checkSymmetries,
>>>>>>> 548d479d
)
from .permutations import Permutation, PermutationGroup
import mocasin.util.random_distributions.lp as lp
from mocasin.util import logging

log = logging.getLogger(__name__)


class MappingRepresentation(type):
    """Metaclass managing the representation of mappings.
    We want to have only one object representing the mapping space,
    even if we have different mappings in that representation.
    Currently, only a single space will be allowed for all
    mappings of a single representation, so this metaclass essentially
    defines a Singleton for every representation type.

    This applies on a per graph/platform combination basis.
    It means that if you have a different combination of graph/platform,
    a new representation object will be initialized even if
    a representation of that type already exists.

    A representation has to implement a function `changed_parameters`
    that checks if the representation-specific parameters are different
    (takes the same parameters in the same order as the init function,
    except for the application and platform)

    In general, representations work with mapping objects
    and can return something which corresponds to the
    type of the representation. However, it is also possible
    to work directly with simple vectors, if that is more efficient.
    """

    _instances = {}

    @staticmethod
    def gen_hash(graph, platform):
        graph_names = ";".join(map(lambda x: x.name, graph.channels()))
        platform_names = ";".join(map(lambda x: x.name, platform.processors()))
        return graph_names, platform_names

    def __call__(cls, *args, **kwargs):
        time = timeit.default_timer()
        graph = args[0]
        platform = args[1]
        graph_names, platform_names = MappingRepresentation.gen_hash(
            graph, platform
        )

        if (cls, graph, platform) in cls._instances:
            different = cls._instances[
                (cls, graph, platform)
            ].changed_parameters(*args[2:])

        if (cls, graph, platform) not in cls._instances or different:
            # make hashables of these two
            cls._instances[(cls, graph_names, platform_names)] = super(
                MappingRepresentation, cls
            ).__call__(*args, **kwargs)
            log.info(
                f"Initializing representation {cls} of graph with processes: "
                f"{graph_names} on platform with cores {platform_names}"
            )

        instance = copy(cls._instances[(cls, graph_names, platform_names)])
        instance.graph = graph
        instance.platform = platform
        com_mapper = ComFullMapper(graph, platform)
        instance.list_mapper = ProcPartialMapper(graph, platform, com_mapper)
        instance.init_time = timeit.default_timer() - time
        return instance

    def toRepresentation(self, mapping):
        return self.simpleVec2Elem(mapping.to_list())

    def fromRepresentation(self, mapping):
        log.error(f"Trying to transform to an unknown representation")
        return None


def init_app_ncs(self, graph):
    n = 0
    self._app_nc = {}
    self._app_nc_inv = {}
    for proc in self.graph.processes():
        self._app_nc[n] = proc
        self._app_nc_inv[proc] = n


class SimpleVectorRepresentation(metaclass=MappingRepresentation):
    """Simple Vector Representation:
    This representation treats mappings as vectors. The first dimensions (or components)
    of this vector represent the processes, and the values represent the PE where
    said processes are mapped. After the mapping of processes to PEs, the same
    method is applied to encode the channel to communication primitive mapping.
    This is only done if the channels variable is set when intializing the
    repreresentation object.

    A visualization of the encoding:
    [ P_1, P_2, ... , P_k, C_1, ..., C_l]
       ^ PE where           ^ Comm. prim.
         process 1            where chan. 1
         is mapped.           is mapped.


    Methods generally work with objects of the `mocasin.common.mapping.Mapping`
    class. Exceptions are the fromRepresentation method, which takes a vector
    and returns a Mapping object, and methods prefixed with an "_".
    Methods prefixed with "_", like _uniformFromBall generally work directly
    with the representation. Its usage is discouraged for having a standard
    interface, but they are provided in case they prove useful, when you know
    what you are doing.
    """

    def __init__(
        self,
        graph,
        platform,
        channels=False,
        periodic_boundary_conditions=False,
        norm_p=2,
    ):
        self.graph = graph
        self.platform = platform
        self.channels = channels
        self.boundary_conditions = periodic_boundary_conditions
        self.p = norm_p
        self.num_procs = len(list(self.graph._processes.keys()))
        com_mapper = ComFullMapper(graph, platform)
        self.list_mapper = ProcPartialMapper(graph, platform, com_mapper)

    def changed_parameters(
        self, channels, periodic_boundary_conditions, norm_p
    ):
        return (
            self.channels != channels
            or self.boundary_conditions != periodic_boundary_conditions
            or self.p != norm_p
        )

    def _uniform(self):
        Procs = sorted(list(self.graph._processes.keys()))
        PEs = sorted(list(self.platform._processors.keys()))
        pe_mapping = list(randint(0, len(PEs), size=len(Procs)))
        if self.channels:
            return SimpleVectorRepresentation.randomPrimitives(self, pe_mapping)
        else:
            return pe_mapping

    def randomPrimitives(self, pe_mapping):
        Procs = sorted(list(self.graph._processes.keys()))
        PEs = sorted(list(self.platform._processors.keys()))
        CPs = sorted(list(self.platform._primitives.keys()))
        res = pe_mapping[: len(Procs)]
        for c in self.graph.channels():
            suitable_primitives = []
            for p in self.platform.primitives():
                # assert: len([..]) list in next line == 1
                src_proc_idx = [
                    i for i, x in enumerate(Procs) if x == c.source.name
                ][0]
                src_pe_name = PEs[res[src_proc_idx]]
                src = self.platform.find_processor(src_pe_name)
                sink_procs_idxs = [
                    i
                    for i, x in enumerate(Procs)
                    if x in [snk.name for snk in c.sinks]
                ]
                try:
                    sink_pe_names = [PEs[res[s]] for s in sink_procs_idxs]
                except:
                    log.error(
                        f"Invalid mapping: {res} \n PEs: "
                        f"{PEs},\n sink_procs_idxs: {sink_procs_idxs}\n"
                    )
                sinks = [
                    self.platform.find_processor(snk) for snk in sink_pe_names
                ]
                if p.is_suitable(src, sinks):
                    suitable_primitives.append(p)
            primitive = suitable_primitives[
                randint(0, len(suitable_primitives))
            ].name
            primitive_idx = [i for i, x in enumerate(CPs) if x == primitive][0]
            res.append(primitive_idx)
        return res

    def uniform(self):
        return self.fromRepresentation(self._uniform())

    def toRepresentation(self, mapping):
        return mapping.to_list(channels=self.channels)

    def fromRepresentation(self, mapping):
        if type(mapping) == np.ndarray:
            mapping = mapping.astype(int)
        mapping_obj = self.list_mapper.generate_mapping(mapping)
        return mapping_obj

    def _simpleVec2Elem(self, x):
        if not self.channels:
            return x
        else:
            m = self.list_mapper.generate_mapping(x)
            return m.to_list(channels=True)

    def _elem2SimpleVec(self, x):
        if self.channels:
            return x
        else:
            return x[: self.num_procs]

    def _uniformFromBall(self, p, r, npoints=1, simple=False):
        Procs = list(self.graph._processes.keys())
        PEs = list(self.platform._processors.keys())
        P = len(PEs)
        res = []

        def _round(point):
            # perodic boundary conditions
            rounded = int(round(point) % P)
            if self.boundary_conditions:
                return rounded
            else:
                if point > P - 1:
                    return P - 1
                elif point < 0:
                    return 0
                else:
                    return rounded

        center = p[: len(Procs)]
        for _ in range(npoints):
            if simple:
                radius = _round(r / 2)
                offset = []
                for _ in range(len(Procs)):
                    offset.append(randint(-radius, radius))

            else:
                offset = r * lp.uniform_from_p_ball(p=self.p, n=len(Procs))
            real_point = (np.array(center) + np.array(offset)).tolist()
            v = list(map(_round, real_point))

            if self.channels:
                res.append(self.randomPrimitives(v))
            else:
                res.append(v)
        log.debug(f"uniform from ball: {res}")
        return res

    def uniformFromBall(self, p, r, npoints=1):
        return self.fromRepresentation(
            self._uniformFromBall(p, r, npoints=npoints)
        )

    def distance(self, x, y):
        a = np.array(x)
        b = np.array(y)
        return np.linalg.norm(a - b)

    def _distance(self, x, y):
        return self.distance(x, y)

    def approximate(self, x):
        approx = np.rint(x).astype(int)
        P = len(list(self.platform._processors.keys()))
        if self.boundary_conditions:
            res = list(map(lambda t: t % P, approx))
        else:
            res = list(map(lambda t: max(0, min(t, P - 1)), approx))
        return res

    def crossover(self, m1, m2, k):
        return self._crossover(
            self.toRepresentation(m1), self.toRepresentation(m2), k
        )

    def _crossover(self, m1, m2, k):
        assert len(m1) == len(m2)
        crossover_points = random.sample(range(len(m1)), k)
        swap = False
        for i in range(len(m1)):
            if i in crossover_points:
                swap = not swap
            if swap:
                m1[i] = m2[i]
                m2[i] = m2[i]
        log.debug(f"crossover: {m1},{m2}")

        return m1, m2


class SymmetryRepresentation(metaclass=MappingRepresentation):
    """Symmetry Representation
    This representation considers the *archtiecture* symmetries for mappings.
    Application symmetries are still WIP. Mappings in this representation are
    vectors, too, just like in the Simple Vector Representation. The difference
    is that the vectors don't correspond to a single mapping, but to an equivalence
    class of mappings. Thus, two mappings that are equivalent through symmetries
    will yield the same vector in this representation. This unique vectors
    for each equivalent class are called "canonical mappings", because they
    are canonical representatives of their orbit. Canonical mappings are the
    lexicographical lowest elements of the equivalence class.

    For example, if the PEs 0-3 are all equivalent, and PEs 4-7
    are also equivalent independently (as would be the case on
    an Exynos ARM big.LITTLE), these two mappings of 5 Processes
    are equivalent:
       [1,1,3,4,6] and [1,1,0,5,4]
    This representation would yield neither of them, as the
    following mapping is smaller lexicographically than both:
       [0,0,1,4,5]
    This is the canonical mapping of this orbit and what this representation would
    use to represent the class.

    This representation currently just supports global symmetries,
    partial symmetries are WIP.

    Methods generally work with objects of the `mocasin.common.mapping.Mapping`
    class. Exceptions are the fromRepresentation method, which takes a vector
    and returns a Mapping object, and methods prefixed with an "_".
    Methods prefixed with "_", like _allEquivalent generally work directly
    with the representation.

    In order to work with other mappings in the same class, the methods
    allEquivalent/_allEquivalent returns for a mapping, all mappings in that class.

    The channels flag, when set to true, considers channels in the mapping vectors too.
    This is not supported and tested yet.

    The periodic_boundary_conditions flag encodes whether distances measured in this
    space are considered by taking periodic boundary conditions or not.

    The norm_p parameter sets the p value for the norm (\sum |x_i|^p)^(1/p).

    The symmetries representation might be used to accelerate a meta-heuristic without
    changing it, by enabling a symmetry-aware cache. This can be achieved by setting
    the canonical_operations flag to False. This way, the operations of the
    representation, like distances or considering elements in a ball, are not executed
    on the canonical representatives but on the raw elements instead.

    The symmetries representation uses the mpsym library to accelerate symmetry
    calculations. This can be disabled by setting disable_mpsym to True, which
    uses the python fallback version of the symmetries instead.

    The calculation of the symmetries can be a costly computation, yet it only
    depends on the architecture. Thus, the symmetries of an architecture can be
    pre-computed, stored to and read from a file. If the platform object has
    the field symmetries_json, the symmetries are read from the file in that path.
    Testing that these symmetries actually correspond to the platform can be disabled
    with the disable_symmetries_test flag. This can be useful, e.g. for approximating
    a NoC architecture as a bus. To pre-compute the symmetries and store them in a file,
    use the calculate_platform_symmetries task.  This pre-computation only works when
    using mpsym.
    """

    def __init__(
        self,
        graph,
        platform,
        channels=False,
        periodic_boundary_conditions=False,
        norm_p=2,
        canonical_operations=True,
        disable_mpsym=False,
        disable_symmetries_test=False,
    ):
        self._topologyGraph = platform.to_adjacency_dict(
            include_proc_type_labels=True
        )
        self.graph = graph
        self.platform = platform
        self._d = len(graph.processes())
        init_app_ncs(self, graph)
        self._arch_nc_inv = {}
        self.channels = channels
        self.boundary_conditions = periodic_boundary_conditions
        self.p = norm_p
        com_mapper = ComFullMapper(graph, platform)
        self.list_mapper = ProcPartialMapper(graph, platform, com_mapper)
        self.canonical_operations = canonical_operations

        n = len(self.platform.processors())
        correct = None

        if disable_mpsym:
            self.sym_library = False
        else:
            try:
                mpsym
            except NameError:
                self.sym_library = False
            else:
                self.sym_library = True
                if hasattr(platform, "ag"):
                    self._ag = platform.ag
                    log.info(
                        "Symmetries initialized with mpsym: Platform Generator."
                    )
                elif hasattr(platform, "ag_json") and exists(platform.ag_json):
                    self._ag = mpsym.ArchGraphSystem.from_json_file(
                        platform.ag_json
                    )
                    if disable_symmetries_test:
                        log.warning("Using symmetries JSON without testing.")
                        correct = True
                    else:
<<<<<<< HEAD
                        correct = testSymmetries(
=======
                        correct = checkSymmetries(
>>>>>>> 548d479d
                            platform.to_adjacency_dict(),
                            self._ag.automorphisms(),
                        )
                    if not correct:
                        log.warning("Symmetries json does not fit platform.")
                        del self._ag
                    else:
                        log.info(
                            "Symmetries initialized with mpsym: JSON file."
                        )

                if not hasattr(self, "_ag"):
                    # only calculate this if not already present
                    log.info(
                        "No pre-comupted mpsym symmetry group available."
                        " Initalizing architecture graph..."
                    )
                    (
                        adjacency_dict,
                        num_vertices,
                        coloring,
                        self._arch_nc,
                    ) = to_labeled_edge_graph(self._topologyGraph)
                    nautygraph = pynauty.Graph(
                        num_vertices, True, adjacency_dict, coloring
                    )
                    log.info(
                        "Architecture graph initialized. Calculating "
                        "automorphism group using Nauty..."
                    )
                    autgrp_edges = pynauty.autgrp(nautygraph)
                    autgrp, _ = edge_to_node_autgrp(
                        autgrp_edges[0], self._arch_nc
                    )
                    self._ag = mpsym.ArchGraphAutomorphisms(
                        [mpsym.Perm(g) for g in autgrp]
                    )
                    for node in self._arch_nc:
                        self._arch_nc_inv[self._arch_nc[node]] = node
                        # TODO: ensure that nodes_correspondence fits simpleVec

<<<<<<< HEAD
                    # write symmetries calculated to json if exsits
                    if not hasattr(platform, "ag_json"):
                        log.warning(
                            "No JSON file specified for symmetries."
                            " Will not store them."
                        )
                    elif not correct == False:
                        with open(platform.ag_json, "w") as f:
                            f.write(self._ag.to_json())
                        log.info(
                            f"Storing platform symmetries in file {platform.ag_json}."
                        )
=======
>>>>>>> 548d479d

        if not self.sym_library:
            log.info(
                "Using python symmetries: Initalizing architecture graph..."
            )
            (
                adjacency_dict,
                num_vertices,
                coloring,
                self._arch_nc,
            ) = to_labeled_edge_graph(self._topologyGraph)
            nautygraph = pynauty.Graph(
                num_vertices, True, adjacency_dict, coloring
            )
            log.info(
                "Architecture graph initialized. Calculating "
                "automorphism group using Nauty..."
            )
            autgrp_edges = pynauty.autgrp(nautygraph)
            autgrp, _ = edge_to_node_autgrp(autgrp_edges[0], self._arch_nc)
            permutations_lists = map(list_to_tuple_permutation, autgrp)
            permutations = [
                Permutation.fromLists(p, n=n) for p in permutations_lists
            ]
            self._G = PermutationGroup(permutations)
            log.info("Initialized automorphism group with internal symmetries")

    def _simpleVec2Elem(self, x):
        x_ = x[: self._d]
        # keep channels if exist (they should be mapped accordingly...)
        _x = x[self._d :]
        if self.sym_library:
            return list(self._ag.representative(x_)) + _x
        else:
            return self._G.tuple_normalize(x_) + _x

    def changed_parameters(self):
        return False

    def _elem2SimpleVec(self, x):
        return x

    def _uniform(self):
        procs_only = SimpleVectorRepresentation._uniform(self)[: self._d]
        if self.sym_library:
            return self._ag.representative(procs_only)
        else:
            return self._G.tuple_normalize(procs_only)

    def uniform(self):
        return self.fromRepresentation(self._uniform())

    def _allEquivalent(self, x, only_support=False):
        x_ = x[: self._d]
        if self.sym_library:
            # TODO: Orbit exploration with support is not implemented in mpsym
            support_orbit = set()
            for p in self._ag.orbit(x_):
                if only_support:
                    support = frozenset(p)
                    if support in support_orbit:
                        continue
                    support_orbit.add(support)
                yield tuple(p)

        else:
            for x in self._G.tuple_orbit(x_, only_support=only_support):
                yield x

    def allEquivalent(self, x, only_support=False):
        """Generate all equivalent mappings to the given one.

        If `only_support` is true, the generator returns only the mappings, for
        which occupied cores (or a support) are different, otherwise, it returns
        all equivalent mappings.
        """
        x_ = x.to_list(channels=False)
        for elem in self._allEquivalent(x_, only_support=only_support):
            mapping = self.list_mapper.generate_mapping(list(elem))
            if hasattr(x, "metadata"):
                mapping.metadata = copy(x.metadata)
            yield mapping

    def toRepresentation(self, mapping):
        return self._simpleVec2Elem(mapping.to_list(channels=self.channels))

    def toRepresentationNoncanonical(self, mapping):
        return SimpleVectorRepresentation.toRepresentation(self, mapping)

    def fromRepresentation(self, mapping):
        # Does not check if canonical. This is deliberate.
        mapping_obj = self.list_mapper.generate_mapping(mapping)
        return mapping_obj

    def _uniformFromBall(self, p, r, npoints=1):
        return SimpleVectorRepresentation._uniformFromBall(
            self, p, r, npoints=npoints
        )

    def uniformFromBall(self, p, r, npoints=1):
        return self.fromRepresentation(
            self._uniformFromBall(p, r, npoints=npoints)
        )

    def distance(self, x, y):
        if self.canonical_operations:
            return SimpleVectorRepresentation.distance(
                self, self.toRepresentation(x), self.toRepresentation(y)
            )
        else:
            xsv = SimpleVectorRepresentation.toRepresentation(self, x)
            ysv = SimpleVectorRepresentation.toRepresentation(self, y)
            return SimpleVectorRepresentation.distance(self, xsv, ysv)

    def crossover(self, m1, m2, k):
        if self.canonical_operations:
            return SimpleVectorRepresentation._crossover(
                self, self.toRepresentation(m1), self.toRepresentation(m2), k
            )
        else:
            xsv = SimpleVectorRepresentation.toRepresentation(self, m1)
            ysv = SimpleVectorRepresentation.toRepresentation(self, m2)
            return SimpleVectorRepresentation._crossover(self, xsv, ysv, k)

    def _crossover(self, x, y, k):
        if self.canonical_operations:
            xcan = self._simpleVec2Elem(x)
            ycan = self._simpleVec2Elem(y)
            xcx, ycx = SimpleVectorRepresentation._crossover(
                self, xcan, ycan, k
            )
            # update manually so that we return DEAP Individuals in DEAP
            for i in range(len(x)):
                x[i] = xcx[i]
                y[i] = ycx[i]
            return x, y
        else:
            return SimpleVectorRepresentation._crossover(self, x, y, k)

    def approximate(self, x):
        approx = SimpleVectorRepresentation.approximate(self, x)
        return self._simpleVec2Elem(approx)


class MetricEmbeddingRepresentation(
    MetricSpaceEmbedding, metaclass=MappingRepresentation
):
    """Metric Space Representation
    A representation for a metric space that uses an efficient embedding into a real space.
    Upon initialization, this representation calculates an embedding into a real space such
    that the distances in the metric space differ from the embedded distances by a factor of
    at most `distortion`.

    Elements in this representation are real vectors, the meaning of the components
    does not have a concrete interpretation. However, they do have a particular
    structure. For multiple processes, a single embedding for the architecture is
    calculated. The multi-process vector space is the orthogonal sum of copies of a vector
    space emebedding for the single-process case. This provably preserves the distortion
    and makes calculations much more efficient.

    The additional option, extra_dims, adds additional dimensions for each PE to count
    when multiple processes are mapped to the same PE. The scaling factor for those extra
    dimensions is controlled by the value of extra_dims_factor.

    When the ignore_channels flag is set to true, the embedding ignores communication channels,
    only focusing on the mapping of computation.

    The target_distortion value sets the maximum distortion of the metric space that is allowed
    for the embedding. A value close to 1 might be hard or even impossible,
    a higher value reduces accuracy but allows to reduce the dimension of the embedding more using the
    JLT-based dimensionality-reduction. The number of tries to achieve the target distortion for
    a given dimension is controlled by the parameter jlt_tries.

    The verbose flag controls the verbosity of the module.

    Finally, since the embedding depends only on the architecture, it can be pre-computed
    and stored in a file. This file is read from the architecture description. If the
    architecture object has a field embedding_json, it will read the precomputed
    embedding from a json file in this path. Most architectures set this field from a
    parameter with the same name that can be configured in hydra.

    Such a json file can be generated using the calculate_platform_embedding task.
    If no such file exists, or it is invalid, an embedding will be computed from scratch.
    The flag disable_embedding_test can be set to True to accept the embedding from the
    json without checking it fits the given architecture and parameters.
    """

    def __init__(
        self,
        graph,
        platform,
        norm_p,
        extra_dimensions=True,
        extra_dimensions_factor=3,
        ignore_channels=True,
        target_distortion=1.1,
        jlt_tries=10,
        verbose=False,
        disable_embedding_test=False,
    ):
        # todo: make sure the correspondence of cores is correct!
        M_matrix, self._arch_nc, self._arch_nc_inv = arch_to_distance_metric(
            platform, heterogeneity=extra_dimensions
        )
        self._M = FiniteMetricSpace(M_matrix)
        self.graph = graph
        self.platform = platform
        self.extra_dims = extra_dimensions
        self.jlt_tries = jlt_tries
        self.target_distortion = target_distortion
        self.ignore_channels = ignore_channels
        self.verbose = verbose
        if hasattr(platform, "embedding_json"):
            self.embedding_matrix_path = platform.embedding_json
        else:
            self.embedding_matrix_path = None

        if not self.ignore_channels:
            log.warning(
                "Not ignoring channels might lead"
                " to invalid mappings when approximating."
            )
        self.extra_dims_factor = extra_dimensions_factor
        self._d = len(graph.processes())
        if self.extra_dims:
            self._split_d = self._d
            self._split_k = len(platform.processors())
            self._d += len(graph.channels())
        self.p = norm_p
        com_mapper = ComFullMapper(graph, platform)
        self.list_mapper = ProcPartialMapper(graph, platform, com_mapper)
        init_app_ncs(self, graph)
        if self.p != 2:
            log.error(
                f"Metric space embeddings only supports p = 2."
                f" For p = 1, for example, finding such an embedding"
                f" is NP-hard (See Matousek, J.,  Lectures on Discrete"
                f" Geometry, Chap. 15.5)"
            )
        MetricSpaceEmbedding.__init__(
            self,
            self._M,
            self._d,
            jlt_tries=self.jlt_tries,
            embedding_matrix_path=self.embedding_matrix_path,
            target_distortion=self.target_distortion,
            verbose=verbose,
            disable_embedding_test=disable_embedding_test,
        )
        log.info(f"Found embedding with distortion: {self.distortion}")

    def changed_parameters(self, norm_p):
        return self.p != norm_p

    def _simpleVec2Elem(self, x):
        proc_vec = x[: self._d]
        as_array = np.array(self.i(proc_vec)).flatten()
        # [value for comp in self.i(x) for value in comp]

        return as_array

    def _elem2SimpleVec(self, x):
        return self.inv(self.approx(x[: (self._k * self._d)]).tolist())

    def _uniform(self):
        res = np.array(self.uniformVector()).flatten()
        return res

    def uniform(self):
        return self.fromRepresentation(np.array(self.uniformVector()).flatten())

    def _uniformFromBall(self, p, r, npoints=1):
        log.debug(f"Uniform from ball with radius r={r} around point p={p}")
        # print(f"point of type {type(p)} and shape {p.shape}")
        point = np.array(p).flatten()
        results_raw = MetricSpaceEmbedding.uniformFromBall(
            self, point, r, npoints
        )
        results = list(
            map(lambda x: np.array(list(np.array(x).flat)), results_raw)
        )
        if self.extra_dims:
            results = list(
                map(
                    lambda x: self._simpleVec2Elem(self._elem2SimpleVec(x)),
                    results,
                )
            )

        # print(f"results uniform from ball: {results}")
        return results

    def uniformFromBall(self, p, r, npoints=1):
        log.debug(f"Uniform from ball with radius r={r} around point p={p}")
        point = self.toRepresentation(p)
        uniformpoints = MetricSpaceEmbedding.uniformFromBall(
            self, point, r, npoints
        )
        elements = map(self.fromRepresentation, uniformpoints)
        return list(
            elements
        )  # Returns a list not map object. Do we want to change this?

    def toRepresentation(self, mapping):
        return self._simpleVec2Elem(mapping.to_list(channels=self.extra_dims))

    def fromRepresentation(self, mapping):
        simple_vec = self._elem2SimpleVec(mapping)
        if self.ignore_channels:
            simple_vec = simple_vec[: self._split_d]
        mapping_obj = self.list_mapper.generate_mapping(simple_vec)
        return mapping_obj

    def _distance(self, x, y):
        return lp.p_norm(x - y, self.p)

    def distance(self, x, y):
        return self._distance(
            self.toRepresentation(x), self.toRepresentation(y)
        )

    def approximate(self, x):
        res = np.array(self.approx(x[: (self._d * self._k)])).flatten()
        return res

    def crossover(self, m1, m2, k):
        return self._crossover(
            self.toRepresentation(m1), self.toRepresentation(m2), k
        )

    def _crossover(self, m1, m2, k):
        assert len(m1) == len(m2)
        crossover_points = np.array(random.sample(range(self._d), k)) * self._k
        swap = False
        for i in range(len(m1)):
            if i in crossover_points:
                swap = not swap
            if swap:
                m1[i] = m2[i]
                m2[i] = m2[i]
        return m1, m2


class SymmetryEmbeddingRepresentation(
    MetricSpaceEmbedding, metaclass=MappingRepresentation
):
    """Symmetry Embedding Representation
    A representation combining symmetries with an embedding of a metric space.
    The mapping is first normalized using symmetries and then converted with the embedding.
    """

    def __init__(
        self,
        graph,
        platform,
        norm_p,
        verbose=False,
        periodic_boundary_conditions=False,
        jlt_tries=10,
        extra_dimensions=True,
        extra_dimensions_factor=3,
        ignore_channels=True,
        target_distortion=1.1,
        canonical_operations=True,
        disable_mpsym=False,
        disable_symmetries_test=False,
        disable_embedding_test=False,
    ):

        self.sym = SymmetryRepresentation(
            graph,
            platform,
            channels=extra_dimensions,
            norm_p=norm_p,
            disable_mpsym=disable_mpsym,
            periodic_boundary_conditions=periodic_boundary_conditions,
            canonical_operations=canonical_operations,
            disable_symmetries_test=disable_symmetries_test,
        )
        self.emb = MetricEmbeddingRepresentation(
            graph,
            platform,
            norm_p,
            verbose=verbose,
            extra_dimensions=extra_dimensions,
            extra_dimensions_factor=extra_dimensions_factor,
            target_distortion=target_distortion,
            jlt_tries=jlt_tries,
            ignore_channels=ignore_channels,
            disable_embedding_test=disable_embedding_test,
        )
        self.canonical_operations = canonical_operations
        log.warning(
            "The SymmetryEmbedding representation is not well-tested yet."
            " In particular, it currently ignores the symmetries of the channels,"
            "which should not be very problematic, however."
        )

    def _simpleVec2Elem(self, x):
        canonical = self.sym._simpleVec2Elem(x)
        return self.emb._simpleVec2Elem(canonical)

    def _elem2SimpleVec(self, x):
        return self.emb._elem2SimpleVec(x)

    def _uniform(self):
        return self.emb._uniform()

    def uniformFromBall(self, p, r, npoints=1):
        return self.emb.uniformFromBall(p, r, npoints=npoints)

    def _uniformFromBall(self, p, r, npoints=1):
        return self.emb._uniformFromBall(p, r, npoints=npoints)

    def changed_parameters(self, norm_p):
        return (
            self.emb.changed_parameters(norm_p) or self.sym.changed_parameters()
        )

    def toRepresentation(self, mapping):
        canonical = self.sym.toRepresentation(mapping)
        return self._simpleVec2Elem(canonical)

    def toRepresentationNoncanonical(self, mapping):
        return self.emb.toRepresentation(mapping)

    def fromRepresentation(self, mapping):
        return self.emb.fromRepresentation(mapping)

    def _distance(self, x, y):
        return lp.p_norm(x - y, self.p)

    def distance(self, x, y):
        return self._distance(
            self.toRepresenatation(x), self.toRepresentation(y)
        )

    def approximate(self, x):
        res = self.emb._elem2SimpleVec(self.emb.approximate(x))
        can = self.sym._simpleVec2Elem(res)
        return self.emb._simpleVec2Elem(can)

    def crossover(self, m1, m2, k):
        return self.approximate(
            self.emb._crossover(
                self.toRepresentation(m1), self.toRepresentation(m2), k
            )
        )

    def _crossover(self, m1, m2, k):
        return self.emb._crossover(m1, m2, k)<|MERGE_RESOLUTION|>--- conflicted
+++ resolved
@@ -35,11 +35,7 @@
     to_labeled_edge_graph,
     edge_to_node_autgrp,
     list_to_tuple_permutation,
-<<<<<<< HEAD
-    testSymmetries,
-=======
     checkSymmetries,
->>>>>>> 548d479d
 )
 from .permutations import Permutation, PermutationGroup
 import mocasin.util.random_distributions.lp as lp
@@ -447,11 +443,7 @@
                         log.warning("Using symmetries JSON without testing.")
                         correct = True
                     else:
-<<<<<<< HEAD
-                        correct = testSymmetries(
-=======
                         correct = checkSymmetries(
->>>>>>> 548d479d
                             platform.to_adjacency_dict(),
                             self._ag.automorphisms(),
                         )
@@ -493,22 +485,6 @@
                         self._arch_nc_inv[self._arch_nc[node]] = node
                         # TODO: ensure that nodes_correspondence fits simpleVec
 
-<<<<<<< HEAD
-                    # write symmetries calculated to json if exsits
-                    if not hasattr(platform, "ag_json"):
-                        log.warning(
-                            "No JSON file specified for symmetries."
-                            " Will not store them."
-                        )
-                    elif not correct == False:
-                        with open(platform.ag_json, "w") as f:
-                            f.write(self._ag.to_json())
-                        log.info(
-                            f"Storing platform symmetries in file {platform.ag_json}."
-                        )
-=======
->>>>>>> 548d479d
-
         if not self.sym_library:
             log.info(
                 "Using python symmetries: Initalizing architecture graph..."
