# Copyright (C) 2018 TU Dresden
# Licensed under the ISC license (see LICENSE.txt)
#
# Author: Andres Goens

import numpy as np
from numpy.random import randint
from copy import copy
import random
import timeit
from os.path import exists

try:
    import pynauty as pynauty
except ModuleNotFoundError:
    pass

try:
    import mpsym
except ModuleNotFoundError:
    pass


from mocasin.mapper.partial import ProcPartialMapper, ComFullMapper

from .metric_spaces import (
    FiniteMetricSpace,
    FiniteMetricSpaceSym,
    FiniteMetricSpaceLP,
    FiniteMetricSpaceLPSym,
    arch_to_distance_metric,
)
from .embeddings import MetricSpaceEmbedding
from .automorphisms import (
    to_labeled_edge_graph,
    edge_to_node_autgrp,
    list_to_tuple_permutation,
    testSymmetries,
)
from .permutations import Permutation, PermutationGroup
import mocasin.util.random_distributions.lp as lp
from mocasin.util import logging

log = logging.getLogger(__name__)


class MappingRepresentation(type):
    """Metaclass managing the representation of mappings.
    We want to have only one object representing the mapping space,
    even if we have different mappings in that representation.
    Currently, only a single space will be allowed for all
    mappings of a single representation, so this metaclass essentially
    defines a Singleton for every representation type.

    This applies on a per graph/platform combination basis.
    It means that if you have a different combination of graph/platform,
    a new representation object will be initialized even if
    a representation of that type already exists.

    A representation has to implement a function `changed_parameters`
    that checks if the representation-specific parameters are different
    (takes the same parameters in the same order as the init function,
    except for the application and platform)

    In general, representations work with mapping objects
    and can return something which corresponds to the
    type of the representation. However, it is also possible
    to work directly with simple vectors, if that is more efficient.
    """

    _instances = {}

    @staticmethod
    def gen_hash(graph, platform):
        graph_names = ";".join(map(lambda x: x.name, graph.channels()))
        platform_names = ";".join(map(lambda x: x.name, platform.processors()))
        return graph_names, platform_names

    def __call__(cls, *args, **kwargs):
        time = timeit.default_timer()
        graph = args[0]
        platform = args[1]
        graph_names, platform_names = MappingRepresentation.gen_hash(
            graph, platform
        )

        if (cls, graph, platform) in cls._instances:
            different = cls._instances[
                (cls, graph, platform)
            ].changed_parameters(*args[2:])

        if (cls, graph, platform) not in cls._instances or different:
            # make hashables of these two
            cls._instances[(cls, graph_names, platform_names)] = super(
                MappingRepresentation, cls
            ).__call__(*args, **kwargs)
            log.info(
                f"Initializing representation {cls} of graph with processes: {graph_names} on platform with cores {platform_names}"
            )

        instance = copy(cls._instances[(cls, graph_names, platform_names)])
        instance.graph = graph
        instance.platform = platform
        com_mapper = ComFullMapper(graph, platform)
        instance.list_mapper = ProcPartialMapper(graph, platform, com_mapper)
        instance.init_time = timeit.default_timer() - time
        return instance

    def toRepresentation(self, mapping):
        return self.simpleVec2Elem(mapping.to_list())

    def fromRepresentation(self, mapping):
        log.error(f"Trying to transform to an unknown representation")
        return None


def init_app_ncs(self, graph):
    n = 0
    self._app_nc = {}
    self._app_nc_inv = {}
    for proc in self.graph.processes():
        self._app_nc[n] = proc
        self._app_nc_inv[proc] = n


class SimpleVectorRepresentation(metaclass=MappingRepresentation):
    """Simple Vector Representation:
    This representation treats mappings as vectors. The first dimensions (or components)
    of this vector represent the processes, and the values represent the PE where
    said processes are mapped. After the mapping of processes to PEs, the same
    method is applied to encode the channel to communication primitive mapping.
    This is only done if the channels variable is set when intializing the
    repreresentation object.

    A visualization of the encoding:
    [ P_1, P_2, ... , P_k, C_1, ..., C_l]
       ^ PE where           ^ Comm. prim.
         process 1            where chan. 1
         is mapped.           is mapped.


    Methods generally work with objects of the `mocasin.common.mapping.Mapping`
    class. Exceptions are the fromRepresentation method, which takes a vector
    and returns a Mapping object, and methods prefixed with an "_".
    Methods prefixed with "_", like _uniformFromBall generally work directly
    with the representation. Its usage is discouraged for having a standard
    interface, but they are provided in case they prove useful, when you know
    what you are doing.
    """

    def __init__(
        self,
        graph,
        platform,
        channels=False,
        periodic_boundary_conditions=False,
        norm_p=2,
    ):
        self.graph = graph
        self.platform = platform
        self.channels = channels
        self.boundary_conditions = periodic_boundary_conditions
        self.p = norm_p
        self.num_procs = len(list(self.graph._processes.keys()))
        com_mapper = ComFullMapper(graph, platform)
        self.list_mapper = ProcPartialMapper(graph, platform, com_mapper)

    def changed_parameters(
        self, channels, periodic_boundary_conditions, norm_p
    ):
        return (
            self.channels != channels
            or self.boundary_conditions != periodic_boundary_conditions
            or self.p != norm_p
        )

    def _uniform(self):
        Procs = sorted(list(self.graph._processes.keys()))
        PEs = sorted(list(self.platform._processors.keys()))
        pe_mapping = list(randint(0, len(PEs), size=len(Procs)))
        if self.channels:
            return SimpleVectorRepresentation.randomPrimitives(self, pe_mapping)
        else:
            return pe_mapping

    def randomPrimitives(self, pe_mapping):
        Procs = sorted(list(self.graph._processes.keys()))
        PEs = sorted(list(self.platform._processors.keys()))
        CPs = sorted(list(self.platform._primitives.keys()))
        res = pe_mapping[: len(Procs)]
        for c in self.graph.channels():
            suitable_primitives = []
            for p in self.platform.primitives():
                # assert: len([..]) list in next line == 1
                src_proc_idx = [
                    i for i, x in enumerate(Procs) if x == c.source.name
                ][0]
                src_pe_name = PEs[res[src_proc_idx]]
                src = self.platform.find_processor(src_pe_name)
                sink_procs_idxs = [
                    i
                    for i, x in enumerate(Procs)
                    if x in [snk.name for snk in c.sinks]
                ]
                try:
                    sink_pe_names = [PEs[res[s]] for s in sink_procs_idxs]
                except:
                    log.error(
                        f"Invalid mapping: {res} \n PEs: {PEs},\n sink_procs_idxs: {sink_procs_idxs}\n"
                    )
                sinks = [
                    self.platform.find_processor(snk) for snk in sink_pe_names
                ]
                if p.is_suitable(src, sinks):
                    suitable_primitives.append(p)
            primitive = suitable_primitives[
                randint(0, len(suitable_primitives))
            ].name
            primitive_idx = [i for i, x in enumerate(CPs) if x == primitive][0]
            res.append(primitive_idx)
        return res

    def uniform(self):
        return self.fromRepresentation(self._uniform())

    def toRepresentation(self, mapping):
        return mapping.to_list(channels=self.channels)

    def fromRepresentation(self, mapping):
        if type(mapping) == np.ndarray:
            mapping = mapping.astype(int)
        mapping_obj = self.list_mapper.generate_mapping(mapping)
        return mapping_obj

    def _simpleVec2Elem(self, x):
        if not self.channels:
            return x
        else:
            m = self.list_mapper.generate_mapping(x)
            return m.to_list(channels=True)

    def _elem2SimpleVec(self, x):
        if self.channels:
            return x
        else:
            return x[: self.num_procs]

    def _uniformFromBall(self, p, r, npoints=1, simple=False):
        Procs = list(self.graph._processes.keys())
        PEs = list(self.platform._processors.keys())
        P = len(PEs)
        res = []

        def _round(point):
            # perodic boundary conditions
            rounded = int(round(point) % P)
            if self.boundary_conditions:
                return rounded
            else:
                if point > P - 1:
                    return P - 1
                elif point < 0:
                    return 0
                else:
                    return rounded

        center = p[: len(Procs)]
        for _ in range(npoints):
            if simple:
                radius = _round(r / 2)
                offset = []
                for _ in range(len(Procs)):
                    offset.append(randint(-radius, radius))

            else:
                offset = r * lp.uniform_from_p_ball(p=self.p, n=len(Procs))
            real_point = (np.array(center) + np.array(offset)).tolist()
            v = list(map(_round, real_point))

            if self.channels:
                res.append(self.randomPrimitives(v))
            else:
                res.append(v)
        log.debug(f"uniform from ball: {res}")
        return res

    def uniformFromBall(self, p, r, npoints=1):
        return self.fromRepresentation(
            self._uniformFromBall(p, r, npoints=npoints)
        )

    def distance(self, x, y):
        a = np.array(x)
        b = np.array(y)
        return np.linalg.norm(a - b)

    def _distance(self, x, y):
        return self.distance(x, y)

    def approximate(self, x):
        approx = np.rint(x).astype(int)
        P = len(list(self.platform._processors.keys()))
        if self.boundary_conditions:
            res = list(map(lambda t: t % P, approx))
        else:
            res = list(map(lambda t: max(0, min(t, P - 1)), approx))
        return res

    def crossover(self, m1, m2, k):
        return self._crossover(
            self.toRepresentation(m1), self.toRepresentation(m2), k
        )

    def _crossover(self, m1, m2, k):
        assert len(m1) == len(m2)
        crossover_points = random.sample(range(len(m1)), k)
        swap = False
        for i in range(len(m1)):
            if i in crossover_points:
                swap = not swap
            if swap:
                m1[i] = m2[i]
                m2[i] = m2[i]
        log.debug(f"crossover: {m1},{m2}")

        return m1, m2


class SymmetryRepresentation(metaclass=MappingRepresentation):
    """Symmetry Representation
    This representation considers the *archtiecture* symmetries for mappings.
    Application symmetries are still WIP. Mappings in this representation are
    vectors, too, just like in the Simple Vector Representation. The difference
    is that the vectors don't correspond to a single mapping, but to an equivalence
    class of mappings. Thus, two mappings that are equivalent through symmetries
    will yield the same vector in this representation. This unique vectors
    for each equivalent class are called "canonical mappings", because they
    are canonical representatives of their orbit. Canonical mappings are the
    lexicographical lowest elements of the equivalence class.

    For example, if the PEs 0-3 are all equivalent, and PEs 4-7
    are also equivalent independently (as would be the case on
    an Exynos ARM big.LITTLE), these two mappings of 5 Processes
    are equivalent:
       [1,1,3,4,6] and [1,1,0,5,4]
    This representation would yield neither of them, as the
    following mapping is smaller lexicographically than both:
       [0,0,1,4,5]
    This is the canonical mapping of this orbit and what this representation would
    use to represent the class.

    This representation currently just supports global symmetries,
    partial symmetries are WIP.

    Methods generally work with objects of the `mocasin.common.mapping.Mapping`
    class. Exceptions are the fromRepresentation method, which takes a vector
    and returns a Mapping object, and methods prefixed with an "_".
    Methods prefixed with "_", like _allEquivalent generally work directly
    with the representation.

    In order to work with other mappings in the same class, the methods
    allEquivalent/_allEquivalent returns for a mapping, all mappings in that class.
    """

    def __init__(
        self,
        graph,
        platform,
        channels=False,
        periodic_boundary_conditions=False,
        norm_p=2,
        canonical_operations=True,
        disable_mpsym=False,
        disable_symmetries_test=False,
    ):
        self._topologyGraph = platform.to_adjacency_dict()
        self.graph = graph
        self.platform = platform
        self._d = len(graph.processes())
        init_app_ncs(self, graph)
        self._arch_nc_inv = {}
        self.channels = channels
        self.boundary_conditions = periodic_boundary_conditions
        self.p = norm_p
        com_mapper = ComFullMapper(graph, platform)
        self.list_mapper = ProcPartialMapper(graph, platform, com_mapper)
        self.canonical_operations = canonical_operations

        n = len(self.platform.processors())
        correct = None

        if disable_mpsym:
            self.sym_library = False
        else:
            try:
                mpsym
            except NameError:
                self.sym_library = False
            else:
                self.sym_library = True
                if hasattr(platform, "ag"):
                    self._ag = platform.ag
                    log.info(
                        "Symmetries initialized with mpsym: Platform Generator."
                    )
                elif hasattr(platform, "ag_json") and exists(platform.ag_json):
<<<<<<< HEAD
                    self._ag = pympsym.ArchGraphSystem.from_json_file(
=======
                    # todo: make sure the correspondence of cores is correct!
                    self._ag = mpsym.ArchGraphSystem.from_json_file(
>>>>>>> 5263d0f7
                        platform.ag_json
                    )
                    if disable_symmetries_test:
                        log.warning("Using symmetries JSON without testing.")
                        correct = True
                    else:
                        correct = testSymmetries(
                            platform.to_adjacency_dict(),
                            self._ag.automorphisms(),
                        )
                    if not correct:
                        log.warning("Symmetries json does not fit platform.")
                        del self._ag
                    else:
                        log.info(
                            "Symmetries initialized with mpsym: JSON file."
                        )

                if not hasattr(self, "_ag"):
                    # only calculate this if not already present
                    log.info(
                        "No pre-comupted mpsym symmetry group available. Initalizing architecture graph..."
                    )
                    (
                        adjacency_dict,
                        num_vertices,
                        coloring,
                        self._arch_nc,
                    ) = to_labeled_edge_graph(self._topologyGraph)
                    nautygraph = pynauty.Graph(
                        num_vertices, True, adjacency_dict, coloring
                    )
                    log.info(
                        "Architecture graph initialized. Calculating automorphism group using Nauty..."
                    )
                    autgrp_edges = pynauty.autgrp(nautygraph)
                    autgrp, _ = edge_to_node_autgrp(
                        autgrp_edges[0], self._arch_nc
                    )
                    self._ag = mpsym.ArchGraphAutomorphisms(
                        [mpsym.Perm(g) for g in autgrp]
                    )
                    for node in self._arch_nc:
                        self._arch_nc_inv[self._arch_nc[node]] = node
                        # TODO: ensure that nodes_correspondence fits simpleVec

                    # write symmetries calculated to json if exsits
                    if not hasattr(platform, "ag_json"):
                        log.warning(
                            "No JSON file specified for symmetries."
                            " Will not store them."
                        )
                    elif not correct == False:
                        with open(platform.ag_json, "w") as f:
                            f.write(self._ag.to_json())
                        log.info(
                            f"Storing platform symmetries in file {platform.ag_json}."
                        )

        if not self.sym_library:
            log.info(
                "Using python symmetries: Initalizing architecture graph..."
            )
            (
                adjacency_dict,
                num_vertices,
                coloring,
                self._arch_nc,
            ) = to_labeled_edge_graph(self._topologyGraph)
            nautygraph = pynauty.Graph(
                num_vertices, True, adjacency_dict, coloring
            )
            log.info(
                "Architecture graph initialized. Calculating automorphism group using Nauty..."
            )
            autgrp_edges = pynauty.autgrp(nautygraph)
            autgrp, _ = edge_to_node_autgrp(autgrp_edges[0], self._arch_nc)
            permutations_lists = map(list_to_tuple_permutation, autgrp)
            permutations = [
                Permutation.fromLists(p, n=n) for p in permutations_lists
            ]
            self._G = PermutationGroup(permutations)
            log.info("Initialized automorphism group with internal symmetries")

    def _simpleVec2Elem(self, x):
        x_ = x[: self._d]
        _x = x[
            self._d :
        ]  # keep channels if exist (they should be mapped accordingly...)
        if self.sym_library:
            return list(self._ag.representative(x_)) + _x
        else:
            return self._G.tuple_normalize(x_) + _x

    def changed_parameters(self):
        return False

    def _elem2SimpleVec(self, x):
        return x

    def _uniform(self):
        procs_only = SimpleVectorRepresentation._uniform(self)[: self._d]
        if self.sym_library:
            return self._ag.representative(procs_only)
        else:
            return self._G.tuple_normalize(procs_only)

    def uniform(self):
        return self.fromRepresentation(self._uniform())

    def _allEquivalent(self, x):
        x_ = x[: self._d]
        if self.sym_library:
            return frozenset([tuple(p) for p in self._ag.orbit(x_)])
        else:
            return self._G.tuple_orbit(x_)

    def allEquivalent(self, x):
        x_ = x.to_list(channels=False)
        orbit = self._allEquivalent(x_)
        res = []
        for elem in orbit:
            mapping = self.list_mapper.generate_mapping(list(elem))
            if hasattr(x, "metadata"):
                mapping.metadata = copy(x.metadata)
            res.append(mapping)
        return res

    def toRepresentation(self, mapping):
        return self._simpleVec2Elem(mapping.to_list(channels=self.channels))

    def toRepresentationNoncanonical(self, mapping):
        return SimpleVectorRepresentation.toRepresentation(self, mapping)

    def fromRepresentation(self, mapping):
        # Does not check if canonical. This is deliberate.
        mapping_obj = self.list_mapper.generate_mapping(mapping)
        return mapping_obj

    def _uniformFromBall(self, p, r, npoints=1):
        return SimpleVectorRepresentation._uniformFromBall(
            self, p, r, npoints=npoints
        )

    def uniformFromBall(self, p, r, npoints=1):
        return self.fromRepresentation(
            self._uniformFromBall(p, r, npoints=npoints)
        )

    def distance(self, x, y):
        if self.canonical_operations:
            return SimpleVectorRepresentation.distance(
                self, self.toRepresentation(x), self.toRepresentation(y)
            )
        else:
            xsv = SimpleVectorRepresentation.toRepresentation(self, x)
            ysv = SimpleVectorRepresentation.toRepresentation(self, y)
            return SimpleVectorRepresentation.distance(self, xsv, ysv)

    def crossover(self, m1, m2, k):
        if self.canonical_operations:
            return SimpleVectorRepresentation._crossover(
                self, self.toRepresentation(m1), self.toRepresentation(m2), k
            )
        else:
            xsv = SimpleVectorRepresentation.toRepresentation(self, m1)
            ysv = SimpleVectorRepresentation.toRepresentation(self, m2)
            return SimpleVectorRepresentation._crossover(self, xsv, ysv, k)

    def _crossover(self, x, y, k):
        if self.canonical_operations:
            xcan = self._simpleVec2Elem(x)
            ycan = self._simpleVec2Elem(y)
            xcx, ycx = SimpleVectorRepresentation._crossover(
                self, xcan, ycan, k
            )
            # update manually so that we return DEAP Individuals in DEAP
            for i in range(len(x)):
                x[i] = xcx[i]
                y[i] = ycx[i]
            return x, y
        else:
            return SimpleVectorRepresentation._crossover(self, x, y, k)

    def approximate(self, x):
        approx = SimpleVectorRepresentation.approximate(self, x)
        return self._simpleVec2Elem(approx)


class MetricEmbeddingRepresentation(
    MetricSpaceEmbedding, metaclass=MappingRepresentation
):
    """Metric Space Representation
    A representation for a metric space that uses an efficient embedding into a real space.
    Upon initialization, this representation calculates an embedding into a real space such
    that the distances in the metric space differ from the embedded distances by a factor of
    at most `distortion`.

    Elements in this representation are real vectors, the meaning of the components
    does not have a concrete interpretation. However, they do have a particular
    structure. For multiple processes, a single embedding for the architecture is
    calculated. The multi-process vector space is the orthogonal sum of copies of a vector
    space emebedding for the single-process case. This provably preserves the distortion
    and makes calculations much more efficient.

    The additional option, extra_dims, adds additional dimensions for each PE to count
    when multiple processes are mapped to the same PE. The scaling factor for those extra
    dimensions is controlled by the value of extra_dims_factor.

    """

    def __init__(
        self,
        graph,
        platform,
        norm_p,
        extra_dimensions=True,
        extra_dimensions_factor=3,
        ignore_channels=True,
        target_distortion=1.1,
        jlt_tries=10,
        verbose=False,
        disable_embedding_test=False,
    ):
        # todo: make sure the correspondence of cores is correct!
        M_matrix, self._arch_nc, self._arch_nc_inv = arch_to_distance_metric(
            platform, heterogeneity=extra_dimensions
        )
        self._M = FiniteMetricSpace(M_matrix)
        self.graph = graph
        self.platform = platform
        self.extra_dims = extra_dimensions
        self.jlt_tries = jlt_tries
        self.target_distortion = target_distortion
        self.ignore_channels = ignore_channels
        self.verbose = verbose
        if hasattr(platform, "embedding_json"):
            self.embedding_matrix_path = platform.embedding_json
        else:
            self.embedding_matrix_path = None

        if not self.ignore_channels:
            log.warning(
                "Not ignoring channels might lead"
                " to invalid mappings when approximating."
            )
        self.extra_dims_factor = extra_dimensions_factor
        self._d = len(graph.processes())
        if self.extra_dims:
            self._split_d = self._d
            self._split_k = len(platform.processors())
            self._d += len(graph.channels())
        self.p = norm_p
        com_mapper = ComFullMapper(graph, platform)
        self.list_mapper = ProcPartialMapper(graph, platform, com_mapper)
        init_app_ncs(self, graph)
        if self.p != 2:
            log.error(
                f"Metric space embeddings only supports p = 2."
                f" For p = 1, for example, finding such an embedding"
                f" is NP-hard (See Matousek, J.,  Lectures on Discrete"
                f" Geometry, Chap. 15.5)"
            )
        MetricSpaceEmbedding.__init__(
            self,
            self._M,
            self._d,
            jlt_tries=self.jlt_tries,
            embedding_matrix_path=self.embedding_matrix_path,
            target_distortion=self.target_distortion,
            verbose=verbose,
            disable_embedding_test=disable_embedding_test,
        )
        log.info(f"Found embedding with distortion: {self.distortion}")

    def changed_parameters(self, norm_p):
        return self.p != norm_p

    def _simpleVec2Elem(self, x):
        proc_vec = x[: self._d]
        as_array = np.array(self.i(proc_vec)).flatten()
        # [value for comp in self.i(x) for value in comp]

        return as_array

    def _elem2SimpleVec(self, x):
        return self.inv(self.approx(x[: (self._k * self._d)]).tolist())

    def _uniform(self):
        res = np.array(self.uniformVector()).flatten()
        return res

    def uniform(self):
        return self.fromRepresentation(np.array(self.uniformVector()).flatten())

    def _uniformFromBall(self, p, r, npoints=1):
        log.debug(f"Uniform from ball with radius r={r} around point p={p}")
        # print(f"point of type {type(p)} and shape {p.shape}")
        point = np.array(p).flatten()
        results_raw = MetricSpaceEmbedding.uniformFromBall(
            self, point, r, npoints
        )
        results = list(
            map(lambda x: np.array(list(np.array(x).flat)), results_raw)
        )
        if self.extra_dims:
            results = list(
                map(
                    lambda x: self._simpleVec2Elem(self._elem2SimpleVec(x)),
                    results,
                )
            )

        # print(f"results uniform from ball: {results}")
        return results

    def uniformFromBall(self, p, r, npoints=1):
        log.debug(f"Uniform from ball with radius r={r} around point p={p}")
        point = self.toRepresentation(p)
        uniformpoints = MetricSpaceEmbedding.uniformFromBall(
            self, point, r, npoints
        )
        elements = map(self.fromRepresentation, uniformpoints)
        return list(
            elements
        )  # Returns a list not map object. Do we want to change this?

    def toRepresentation(self, mapping):
        return self._simpleVec2Elem(mapping.to_list(channels=self.extra_dims))

    def fromRepresentation(self, mapping):
        simple_vec = self._elem2SimpleVec(mapping)
        if self.ignore_channels:
            simple_vec = simple_vec[: self._split_d]
        mapping_obj = self.list_mapper.generate_mapping(simple_vec)
        return mapping_obj

    def _distance(self, x, y):
        return lp.p_norm(x - y, self.p)

    def distance(self, x, y):
        return self._distance(
            self.toRepresentation(x), self.toRepresentation(y)
        )

    def approximate(self, x):
        res = np.array(self.approx(x[: (self._d * self._k)])).flatten()
        return res

    def crossover(self, m1, m2, k):
        return self._crossover(
            self.toRepresentation(m1), self.toRepresentation(m2), k
        )

    def _crossover(self, m1, m2, k):
        assert len(m1) == len(m2)
        crossover_points = np.array(random.sample(range(self._d), k)) * self._k
        swap = False
        for i in range(len(m1)):
            if i in crossover_points:
                swap = not swap
            if swap:
                m1[i] = m2[i]
                m2[i] = m2[i]
        return m1, m2


class SymmetryEmbeddingRepresentation(
    MetricSpaceEmbedding, metaclass=MappingRepresentation
):
    """Symmetry Embedding Representation
    A representation combining symmetries with an embedding of a metric space.
    The mapping is first normalized using symmetries and then converted with the embedding.
    """

    def __init__(
        self,
        graph,
        platform,
        norm_p,
        verbose=False,
        periodic_boundary_conditions=False,
        jlt_tries=10,
        extra_dimensions=True,
        extra_dimensions_factor=3,
        ignore_channels=True,
        target_distortion=1.1,
        canonical_operations=True,
        disable_mpsym=False,
        disable_symmetries_test=False,
        disable_embedding_test=False,
    ):

        self.sym = SymmetryRepresentation(
            graph,
            platform,
            channels=extra_dimensions,
            norm_p=norm_p,
            disable_mpsym=disable_mpsym,
            periodic_boundary_conditions=periodic_boundary_conditions,
            canonical_operations=canonical_operations,
            disable_symmetries_test=disable_symmetries_test,
        )
        self.emb = MetricEmbeddingRepresentation(
            graph,
            platform,
            norm_p,
            verbose=verbose,
            extra_dimensions=extra_dimensions,
            extra_dimensions_factor=extra_dimensions_factor,
            target_distortion=target_distortion,
            jlt_tries=jlt_tries,
            ignore_channels=ignore_channels,
            disable_embedding_test=disable_embedding_test,
        )
        self.canonical_operations = canonical_operations
        log.warning(
            "The SymmetryEmbedding representation is not well-tested yet."
            " In particular, it currently ignores the symmetries of the channels,"
            "which should not be very problematic, however."
        )

    def _simpleVec2Elem(self, x):
        canonical = self.sym._simpleVec2Elem(x)
        return self.emb._simpleVec2Elem(canonical)

    def _elem2SimpleVec(self, x):
        return self.emb._elem2SimpleVec(x)

    def _uniform(self):
        return self.emb._uniform()

    def uniformFromBall(self, p, r, npoints=1):
        return self.emb.uniformFromBall(p, r, npoints=npoints)

    def _uniformFromBall(self, p, r, npoints=1):
        return self.emb._uniformFromBall(p, r, npoints=npoints)

    def changed_parameters(self, norm_p):
        return (
            self.emb.changed_parameters(norm_p) or self.sym.changed_parameters()
        )

    def toRepresentation(self, mapping):
        canonical = self.sym.toRepresentation(mapping)
        return self._simpleVec2Elem(canonical)

    def toRepresentationNoncanonical(self, mapping):
        return self.emb.toRepresentation(mapping)

    def fromRepresentation(self, mapping):
        return self.emb.fromRepresentation(mapping)

    def _distance(self, x, y):
        return lp.p_norm(x - y, self.p)

    def distance(self, x, y):
        return self._distance(
            self.toRepresenatation(x), self.toRepresentation(y)
        )

    def approximate(self, x):
        res = self.emb._elem2SimpleVec(self.emb.approximate(x))
        can = self.sym._simpleVec2Elem(res)
        return self.emb._simpleVec2Elem(can)

    def crossover(self, m1, m2, k):
        return self.approximate(
            self.emb._crossover(
                self.toRepresentation(m1), self.toRepresentation(m2), k
            )
        )

    def _crossover(self, m1, m2, k):
        return self.emb._crossover(m1, m2, k)<|MERGE_RESOLUTION|>--- conflicted
+++ resolved
@@ -404,12 +404,7 @@
                         "Symmetries initialized with mpsym: Platform Generator."
                     )
                 elif hasattr(platform, "ag_json") and exists(platform.ag_json):
-<<<<<<< HEAD
-                    self._ag = pympsym.ArchGraphSystem.from_json_file(
-=======
-                    # todo: make sure the correspondence of cores is correct!
                     self._ag = mpsym.ArchGraphSystem.from_json_file(
->>>>>>> 5263d0f7
                         platform.ag_json
                     )
                     if disable_symmetries_test:
