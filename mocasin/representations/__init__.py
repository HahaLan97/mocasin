--- conflicted
+++ resolved
@@ -9,7 +9,6 @@
 import random
 import timeit
 from os.path import exists
-import json
 
 try:
     import pynauty as pynauty
@@ -406,12 +405,7 @@
                         "Symmetries initialized with mpsym: Platform Generator."
                     )
                 elif hasattr(platform, "ag_json") and exists(platform.ag_json):
-<<<<<<< HEAD
-                    self._ag = pympsym.ArchGraphSystem.from_json_file(
-=======
-                    # todo: make sure the correspondence of cores is correct!
                     self._ag = mpsym.ArchGraphSystem.from_json_file(
->>>>>>> ca428705
                         platform.ag_json
                     )
                     if disable_symmetries_test:
